--- conflicted
+++ resolved
@@ -11,35 +11,6 @@
                             <div class="my-3">
                                 <label for="type" class="form-label">{{ $t("Monitor Type") }}</label>
                                 <select id="type" v-model="monitor.type" class="form-select">
-<<<<<<< HEAD
-                                    <option value="http">
-                                        HTTP(s)
-                                    </option>
-                                    <option value="port">
-                                        TCP Port
-                                    </option>
-                                    <option value="ping">
-                                        Ping
-                                    </option>
-                                    <option value="keyword">
-                                        HTTP(s) - {{ $t("Keyword") }}
-                                    </option>
-                                    <option value="dns">
-                                        DNS
-                                    </option>
-                                    <option value="push">
-                                        Push
-                                    </option>
-                                    <option value="steam">
-                                        {{ $t("Steam Game Server") }}
-                                    </option>
-                                    <option value="mqtt">
-                                        MQTT
-                                    </option>
-                                    <option value="docker">
-                                        {{ $t("Docker Container") }}
-                                    </option>
-=======
                                     <optgroup label="General Monitor Type">
                                         <option value="http">
                                             HTTP(s)
@@ -56,6 +27,9 @@
                                         <option value="dns">
                                             DNS
                                         </option>
+                                        <option value="docker">
+                                            {{ $t("Docker Container") }}
+                                        </option>
                                     </optgroup>
 
                                     <optgroup label="Passive Monitor Type">
@@ -75,7 +49,6 @@
                                             SQL Server
                                         </option>
                                     </optgroup>
->>>>>>> da913177
                                 </select>
                             </div>
 
