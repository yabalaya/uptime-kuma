--- conflicted
+++ resolved
@@ -345,7 +345,6 @@
             this.$root.storage().removeItem("token");
         },
 
-<<<<<<< HEAD
         downloadBackup() {
             let time = dayjs().format("YYYY_MM_DD-hh_mm_ss");
             let fileName = `Uptime_Kuma_Backup_${time}.json`;
@@ -380,7 +379,8 @@
                     }
                 })
             }
-=======
+        },
+
         clearStatistics() {
             this.$root.clearStatistics((res) => {
                 if (res.ok) {
@@ -389,7 +389,6 @@
                     toast.error(res.msg);
                 }
             })
->>>>>>> f842fb40
         },
     },
 }
