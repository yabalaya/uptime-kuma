--- conflicted
+++ resolved
@@ -532,7 +532,6 @@
     Query: "Query",
     settingsCertificateExpiry: "TLS Certificate Expiry",
     certificationExpiryDescription: "HTTPS Monitors trigger notification when TLS certificate expires in:",
-<<<<<<< HEAD
     "Setup Docker Host": "Setup Docker Host",
     "Connection Type": "Connection Type",
     "Docker Daemon": "Docker Daemon",
@@ -543,10 +542,8 @@
     "Container Name / ID": "Container Name / ID",
     "Docker Host": "Docker Host",
     "Docker Hosts": "Docker Hosts"
-=======
     "ntfy Topic": "ntfy Topic",
     "Domain": "Domain",
     "Workstation": "Workstation",
     disableCloudflaredNoAuthMsg: "You are in No Auth mode, password is not require.",
->>>>>>> d54c652d
 };