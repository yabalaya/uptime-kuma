--- conflicted
+++ resolved
@@ -228,16 +228,15 @@
             background-color: $warning;
         }
 
-<<<<<<< HEAD
-        &.maintenance {
-            background-color: $maintenance;
-=======
         .beat-inner {
             border-radius: $border-radius;
             display: inline-block;
             height: 100%;
             width: 5px;
->>>>>>> 23c4ece2
+        }
+
+        &.maintenance {
+            background-color: $maintenance;
         }
 
         &:not(.empty):hover {
