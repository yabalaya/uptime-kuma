{
    "name": "uptime-kuma",
<<<<<<< HEAD
    "version": "2.0.0-dev",
=======
    "version": "1.23.9",
>>>>>>> 621419e4
    "license": "MIT",
    "repository": {
        "type": "git",
        "url": "https://github.com/louislam/uptime-kuma.git"
    },
    "engines": {
        "node": "14 || 16 || 18 || >= 20.4.0"
    },
    "scripts": {
        "lint:js": "eslint --ext \".js,.vue\" --ignore-path .gitignore .",
        "lint:js-prod": "npm run lint:js -- --max-warnings 0",
        "lint-fix:js": "eslint --ext \".js,.vue\" --fix --ignore-path .gitignore .",
        "lint:style": "stylelint \"**/*.{vue,css,scss}\" --ignore-path .gitignore",
        "lint-fix:style": "stylelint \"**/*.{vue,css,scss}\" --fix --ignore-path .gitignore",
        "lint": "npm run lint:js && npm run lint:style",
        "lint:prod": "npm run lint:js-prod && npm run lint:style",
        "dev": "concurrently -k -r \"wait-on tcp:3000 && npm run start-server-dev \" \"npm run start-frontend-dev\"",
        "start-frontend-dev": "cross-env NODE_ENV=development vite --host --config ./config/vite.config.js",
        "start-frontend-devcontainer": "cross-env NODE_ENV=development DEVCONTAINER=1 vite --host --config ./config/vite.config.js",
        "start": "npm run start-server",
        "start-server": "node server/server.js",
        "start-server-dev": "cross-env NODE_ENV=development node server/server.js",
        "start-server-dev:watch": "cross-env NODE_ENV=development node --watch server/server.js",
        "build": "vite build --config ./config/vite.config.js",
        "test": "node test/prepare-test-server.js && npm run test-backend",
        "test-with-build": "npm run build && npm test",
        "test-backend": "node test/backend-test-entry.js && npm run jest-backend",
        "test-backend:14": "cross-env TEST_BACKEND=1 NODE_OPTIONS=\"--experimental-abortcontroller --no-warnings\" node--test test/backend-test",
        "test-backend:18": "cross-env TEST_BACKEND=1 node --test test/backend-test",
        "jest-backend": "cross-env TEST_BACKEND=1 jest --runInBand --detectOpenHandles --forceExit --config=./config/jest-backend.config.js",
        "tsc": "tsc",
        "vite-preview-dist": "vite preview --host --config ./config/vite.config.js",
        "build-docker": "npm run build && npm run build-docker-full && npm run build-docker-slim",
        "build-docker-base": "docker buildx build -f docker/debian-base.dockerfile --platform linux/amd64,linux/arm64,linux/arm/v7 -t louislam/uptime-kuma:base2 --target base2 . --push",
        "build-docker-base-slim": "docker buildx build -f docker/debian-base.dockerfile --platform linux/amd64,linux/arm64,linux/arm/v7 -t louislam/uptime-kuma:base2-slim --target base2-slim . --push",
        "build-docker-builder-go": "docker buildx build -f docker/builder-go.dockerfile --platform linux/amd64,linux/arm64,linux/arm/v7 -t louislam/uptime-kuma:builder-go . --push",
        "build-docker-slim": "node ./extra/env2arg.js docker buildx build -f docker/dockerfile --platform linux/amd64,linux/arm64,linux/arm/v7 -t louislam/uptime-kuma:2-slim -t louislam/uptime-kuma:$VERSION-slim --target release --build-arg BASE_IMAGE=louislam/uptime-kuma:base2-slim . --push",
        "build-docker-full": "node ./extra/env2arg.js docker buildx build -f docker/dockerfile --platform linux/amd64,linux/arm64,linux/arm/v7 -t louislam/uptime-kuma:2 -t louislam/uptime-kuma:$VERSION --target release . --push",
        "build-docker-nightly": "node ./extra/test-docker.js && npm run build && docker buildx build -f docker/dockerfile --platform linux/amd64,linux/arm64,linux/arm/v7 -t louislam/uptime-kuma:nightly2 --target nightly . --push",
        "build-docker-slim-rootless": "node ./extra/env2arg.js docker buildx build -f docker/dockerfile --platform linux/amd64,linux/arm64,linux/arm/v7 -t louislam/uptime-kuma:2-slim-rootless -t louislam/uptime-kuma:$VERSION-slim-rootless --target rootless --build-arg BASE_IMAGE=louislam/uptime-kuma:base2-slim . --push",
        "build-docker-full-rootless": "node ./extra/env2arg.js docker buildx build -f docker/dockerfile --platform linux/amd64,linux/arm64,linux/arm/v7 -t louislam/uptime-kuma:2-rootless -t louislam/uptime-kuma:$VERSION-rootless --target rootless . --push",
        "build-docker-nightly-rootless": "node ./extra/test-docker.js && npm run build && docker buildx build -f docker/dockerfile --platform linux/amd64,linux/arm64,linux/arm/v7 -t louislam/uptime-kuma:nightly2-rootless --target nightly-rootless . --push",
        "build-docker-nightly-local": "npm run build && docker build -f docker/dockerfile -t louislam/uptime-kuma:nightly2 --target nightly .",
        "build-docker-pr-test": "docker buildx build -f docker/dockerfile --platform linux/amd64,linux/arm64 -t louislam/uptime-kuma:pr-test2 --target pr-test2 . --push",
        "upload-artifacts": "docker buildx build -f docker/dockerfile --platform linux/amd64 -t louislam/uptime-kuma:upload-artifact --build-arg VERSION --build-arg GITHUB_TOKEN --target upload-artifact . --progress plain",
        "setup": "git checkout 1.23.9 && npm ci --production && npm run download-dist",
        "download-dist": "node extra/download-dist.js",
        "mark-as-nightly": "node extra/mark-as-nightly.js",
        "reset-password": "node extra/reset-password.js",
        "remove-2fa": "node extra/remove-2fa.js",
        "simple-dns-server": "node extra/simple-dns-server.js",
        "simple-mqtt-server": "node extra/simple-mqtt-server.js",
        "simple-mongo": "docker run --rm -p 27017:27017 mongo",
        "simple-postgres": "docker run --rm -p 5432:5432 -e POSTGRES_PASSWORD=postgres postgres",
        "simple-mariadb": "docker run --rm -p 3306:3306 -e MYSQL_ROOT_PASSWORD=mariadb# mariadb",
        "update-language-files": "cd extra/update-language-files && node index.js && cross-env-shell eslint ../../src/languages/$npm_config_language.js --fix",
        "release-final": "node ./extra/test-docker.js && node extra/update-version.js && npm run build-docker && node ./extra/press-any-key.js && npm run upload-artifacts && node ./extra/update-wiki-version.js",
        "release-beta": "node ./extra/test-docker.js && node extra/beta/update-version.js && npm run build && node ./extra/env2arg.js docker buildx build -f docker/dockerfile --platform linux/amd64,linux/arm64,linux/arm/v7 -t louislam/uptime-kuma:$VERSION -t louislam/uptime-kuma:beta .  --target release --push && node ./extra/press-any-key.js && npm run upload-artifacts",
        "git-remove-tag": "git tag -d",
        "build-dist-and-restart": "npm run build && npm run start-server-dev",
        "start-pr-test": "node extra/checkout-pr.js && npm install && npm run dev",
        "cy:test": "node test/prepare-test-server.js && node server/server.js --port=3002 --data-dir=./data/test/ --e2e",
        "cy:run": "npx cypress run --browser chrome --headless --config-file ./config/cypress.config.js",
        "cy:run:unit": "npx cypress run --browser chrome --headless --config-file ./config/cypress.frontend.config.js",
        "cypress-open": "concurrently -k -r \"node test/prepare-test-server.js && node server/server.js --port=3002 --data-dir=./data/test/\" \"cypress open --config-file ./config/cypress.config.js\"",
        "build-healthcheck-armv7": "cross-env GOOS=linux GOARCH=arm GOARM=7 go build -x -o ./extra/healthcheck-armv7 ./extra/healthcheck.go",
        "deploy-demo-server": "node extra/deploy-demo-server.js",
        "sort-contributors": "node extra/sort-contributors.js",
        "quick-run-nightly": "docker run --rm --env NODE_ENV=development -p 3001:3001 louislam/uptime-kuma:nightly2",
        "start-dev-container": "cd docker && docker-compose -f docker-compose-dev.yml up --force-recreate",
        "rebase-pr-to-1.23.X": "node extra/rebase-pr.js 1.23.X",
        "start-server-node14-win": "private\\node14\\node.exe server/server.js"
    },
    "dependencies": {
        "@grpc/grpc-js": "~1.7.3",
        "@louislam/ping": "~0.4.4-mod.1",
        "@louislam/sqlite3": "15.1.6",
        "args-parser": "~1.3.0",
        "axios": "~0.27.0",
        "axios-ntlm": "1.3.0",
        "badge-maker": "~3.3.1",
        "bcryptjs": "~2.4.3",
        "chardet": "~1.4.0",
        "check-password-strength": "^2.0.5",
        "cheerio": "~1.0.0-rc.12",
        "chroma-js": "~2.4.2",
        "command-exists": "~1.2.9",
        "compare-versions": "~3.6.0",
        "compression": "~1.7.4",
        "croner": "~6.0.5",
        "dayjs": "~1.11.5",
        "dotenv": "~16.0.3",
        "express": "~4.17.3",
        "express-basic-auth": "~1.2.1",
        "express-static-gzip": "~2.1.7",
        "form-data": "~4.0.0",
        "gamedig": "^4.2.0",
        "http-cookie-agent": "~5.0.4",
        "html-escaper": "^3.0.3",
        "http-graceful-shutdown": "~3.1.7",
        "http-proxy-agent": "~5.0.0",
        "https-proxy-agent": "~5.0.1",
        "iconv-lite": "~0.6.3",
        "isomorphic-ws": "^5.0.0",
        "jsesc": "~3.0.2",
        "jsonata": "^2.0.3",
        "jsonwebtoken": "~9.0.0",
        "jwt-decode": "~3.1.2",
        "kafkajs": "^2.2.4",
        "knex": "^2.4.2",
        "limiter": "~2.1.0",
        "liquidjs": "^10.7.0",
        "mitt": "~3.0.1",
        "mongodb": "~4.17.1",
        "mqtt": "~4.3.7",
        "mssql": "~8.1.4",
        "mysql2": "~3.6.2",
        "nanoid": "~3.3.4",
        "node-cloudflared-tunnel": "~1.0.9",
        "node-radius-client": "~1.0.0",
        "nodemailer": "~6.6.5",
        "nostr-tools": "^1.13.1",
        "notp": "~2.0.3",
        "openid-client": "^5.4.2",
        "password-hash": "~1.2.2",
        "pg": "~8.11.3",
        "pg-connection-string": "~2.6.2",
        "playwright-core": "~1.35.1",
        "prom-client": "~13.2.0",
        "prometheus-api-metrics": "~3.2.1",
        "promisify-child-process": "~4.1.2",
        "protobufjs": "~7.2.4",
        "qs": "~6.10.4",
        "redbean-node": "~0.3.0",
        "redis": "~4.5.1",
        "semver": "~7.5.4",
        "socket.io": "~4.6.1",
        "socket.io-client": "~4.6.1",
        "socks-proxy-agent": "6.1.1",
        "tar": "~6.1.11",
        "tcp-ping": "~0.1.1",
        "thirty-two": "~1.0.2",
        "tough-cookie": "~4.1.3",
        "ws": "^8.13.0"
    },
    "devDependencies": {
        "@actions/github": "~5.0.1",
        "@fortawesome/fontawesome-svg-core": "~1.2.36",
        "@fortawesome/free-regular-svg-icons": "~5.15.4",
        "@fortawesome/free-solid-svg-icons": "~5.15.4",
        "@fortawesome/vue-fontawesome": "~3.0.0-5",
        "@popperjs/core": "~2.10.2",
        "@types/bootstrap": "~5.1.9",
        "@typescript-eslint/eslint-plugin": "^6.7.5",
        "@typescript-eslint/parser": "^6.7.5",
        "@vitejs/plugin-vue": "~4.2.3",
        "@vue/compiler-sfc": "~3.3.4",
        "@vuepic/vue-datepicker": "~3.4.8",
        "aedes": "^0.46.3",
        "bootstrap": "5.1.3",
        "chart.js": "~4.2.1",
        "chartjs-adapter-dayjs-4": "~1.0.4",
        "concurrently": "^7.1.0",
        "core-js": "~3.26.1",
        "cronstrue": "~2.24.0",
        "cross-env": "~7.0.3",
        "cypress": "^13.2.0",
        "delay": "^5.0.0",
        "dns2": "~2.0.1",
        "dompurify": "~2.4.3",
        "eslint": "~8.14.0",
        "eslint-plugin-jsdoc": "~46.4.6",
        "eslint-plugin-vue": "~8.7.1",
        "favico.js": "~0.3.10",
        "jest": "~29.6.1",
        "marked": "~4.2.5",
        "node-ssh": "~13.1.0",
        "postcss-html": "~1.5.0",
        "postcss-rtlcss": "~3.7.2",
        "postcss-scss": "~4.0.4",
        "prismjs": "~1.29.0",
        "qrcode": "~1.5.0",
        "rollup-plugin-visualizer": "^5.6.0",
        "sass": "~1.42.1",
        "stylelint": "^15.10.1",
        "stylelint-config-standard": "~25.0.0",
        "terser": "~5.15.0",
        "test": "~3.3.0",
        "timezones-list": "~3.0.1",
        "typescript": "~4.4.4",
        "v-pagination-3": "~0.1.7",
        "vite": "~4.4.1",
        "vite-plugin-compression": "^0.5.1",
        "vue": "~3.3.4",
        "vue-chartjs": "~5.2.0",
        "vue-confirm-dialog": "~1.0.2",
        "vue-contenteditable": "~3.0.4",
        "vue-i18n": "~9.2.2",
        "vue-image-crop-upload": "~3.0.3",
        "vue-multiselect": "~3.0.0-alpha.2",
        "vue-prism-editor": "~2.0.0-alpha.2",
        "vue-qrcode": "~1.0.0",
        "vue-router": "~4.0.14",
        "vue-toastification": "~2.0.0-rc.5",
        "vuedraggable": "~4.1.0",
        "wait-on": "^7.2.0",
        "whatwg-url": "~12.0.1"
    }
}<|MERGE_RESOLUTION|>--- conflicted
+++ resolved
@@ -1,10 +1,6 @@
 {
     "name": "uptime-kuma",
-<<<<<<< HEAD
     "version": "2.0.0-dev",
-=======
-    "version": "1.23.9",
->>>>>>> 621419e4
     "license": "MIT",
     "repository": {
         "type": "git",
