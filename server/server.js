/*
 * Uptime Kuma Server
 * node "server/server.js"
 * DO NOT require("./server") in other modules, it likely creates circular dependency!
 */
console.log("Welcome to Uptime Kuma");

// Check Node.js Version
const nodeVersion = parseInt(process.versions.node.split(".")[0]);
const requiredVersion = 14;
console.log(`Your Node.js version: ${nodeVersion}`);

if (nodeVersion < requiredVersion) {
    console.error(`Error: Your Node.js version is not supported, please upgrade to Node.js >= ${requiredVersion}.`);
    process.exit(-1);
}

const args = require("args-parser")(process.argv);
const { sleep, log, getRandomInt, genSecret, isDev } = require("../src/util");
const config = require("./config");

log.info("server", "Welcome to Uptime Kuma");
log.debug("server", "Arguments");
log.debug("server", args);

if (! process.env.NODE_ENV) {
    process.env.NODE_ENV = "production";
}

log.info("server", "Node Env: " + process.env.NODE_ENV);

log.info("server", "Importing Node libraries");
const fs = require("fs");

log.info("server", "Importing 3rd-party libraries");
log.debug("server", "Importing express");
const express = require("express");
const expressStaticGzip = require("express-static-gzip");
log.debug("server", "Importing redbean-node");
const { R } = require("redbean-node");
log.debug("server", "Importing jsonwebtoken");
const jwt = require("jsonwebtoken");
log.debug("server", "Importing http-graceful-shutdown");
const gracefulShutdown = require("http-graceful-shutdown");
log.debug("server", "Importing prometheus-api-metrics");
const prometheusAPIMetrics = require("prometheus-api-metrics");
log.debug("server", "Importing compare-versions");
const compareVersions = require("compare-versions");
const { passwordStrength } = require("check-password-strength");

log.debug("server", "Importing 2FA Modules");
const notp = require("notp");
const base32 = require("thirty-two");

const { UptimeKumaServer } = require("./uptime-kuma-server");
const server = UptimeKumaServer.getInstance(args);
const io = module.exports.io = server.io;
const app = server.app;

log.info("server", "Importing this project modules");
log.debug("server", "Importing Monitor");
const Monitor = require("./model/monitor");
log.debug("server", "Importing Settings");
const { getSettings, setSettings, setting, initJWTSecret, checkLogin, startUnitTest, FBSD, doubleCheckPassword } = require("./util-server");

log.debug("server", "Importing Notification");
const { Notification } = require("./notification");
Notification.init();

log.debug("server", "Importing Proxy");
const { Proxy } = require("./proxy");

log.debug("server", "Importing Database");
const Database = require("./database");

log.debug("server", "Importing Background Jobs");
const { initBackgroundJobs, stopBackgroundJobs } = require("./jobs");
const { loginRateLimiter, twoFaRateLimiter } = require("./rate-limiter");

const { basicAuth } = require("./auth");
const { login } = require("./auth");
const passwordHash = require("./password-hash");

const checkVersion = require("./check-version");
log.info("server", "Version: " + checkVersion.version);

// If host is omitted, the server will accept connections on the unspecified IPv6 address (::) when IPv6 is available and the unspecified IPv4 address (0.0.0.0) otherwise.
// Dual-stack support for (::)
// Also read HOST if not FreeBSD, as HOST is a system environment variable in FreeBSD
let hostEnv = FBSD ? null : process.env.HOST;
let hostname = args.host || process.env.UPTIME_KUMA_HOST || hostEnv;

if (hostname) {
    log.info("server", "Custom hostname: " + hostname);
}

const port = [ args.port, process.env.UPTIME_KUMA_PORT, process.env.PORT, 3001 ]
    .map(portValue => parseInt(portValue))
    .find(portValue => !isNaN(portValue));

const disableFrameSameOrigin = !!process.env.UPTIME_KUMA_DISABLE_FRAME_SAMEORIGIN || args["disable-frame-sameorigin"] || false;
const cloudflaredToken = args["cloudflared-token"] || process.env.UPTIME_KUMA_CLOUDFLARED_TOKEN || undefined;

// 2FA / notp verification defaults
const twoFAVerifyOptions = {
    "window": 1,
    "time": 30
};

/**
 * Run unit test after the server is ready
 * @type {boolean}
 */
const testMode = !!args["test"] || false;

if (config.demoMode) {
    log.info("server", "==== Demo Mode ====");
}

// Must be after io instantiation
const { sendNotificationList, sendHeartbeatList, sendImportantHeartbeatList, sendInfo, sendProxyList, sendDockerHostList } = require("./client");
const { statusPageSocketHandler } = require("./socket-handlers/status-page-socket-handler");
const databaseSocketHandler = require("./socket-handlers/database-socket-handler");
const TwoFA = require("./2fa");
const StatusPage = require("./model/status_page");
const { cloudflaredSocketHandler, autoStart: cloudflaredAutoStart, stop: cloudflaredStop } = require("./socket-handlers/cloudflared-socket-handler");
const { proxySocketHandler } = require("./socket-handlers/proxy-socket-handler");
const { dockerSocketHandler } = require("./socket-handlers/docker-socket-handler");

app.use(express.json());

// Global Middleware
app.use(function (req, res, next) {
    if (!disableFrameSameOrigin) {
        res.setHeader("X-Frame-Options", "SAMEORIGIN");
    }
    res.removeHeader("X-Powered-By");
    next();
});

/**
 * Use for decode the auth object
 * @type {null}
 */
let jwtSecret = null;

/**
 * Show Setup Page
 * @type {boolean}
 */
let needSetup = false;

(async () => {
    Database.init(args);
    await initDatabase(testMode);

    exports.entryPage = await setting("entryPage");
    await StatusPage.loadDomainMappingList();

    log.info("server", "Adding route");

    // ***************************
    // Normal Router here
    // ***************************

    // Entry Page
    app.get("/", async (request, response) => {
        let hostname = request.hostname;
        if (await setting("trustProxy")) {
            const proxy = request.headers["x-forwarded-host"];
            if (proxy) {
                hostname = proxy;
            }
        }

        log.debug("entry", `Request Domain: ${hostname}`);

        if (hostname in StatusPage.domainMappingList) {
            log.debug("entry", "This is a status page domain");

            let slug = StatusPage.domainMappingList[hostname];
            await StatusPage.handleStatusPageResponse(response, server.indexHTML, slug);

        } else if (exports.entryPage && exports.entryPage.startsWith("statusPage-")) {
            response.redirect("/status/" + exports.entryPage.replace("statusPage-", ""));

        } else {
            response.redirect("/dashboard");
        }
    });

    if (isDev) {
        app.post("/test-webhook", async (request, response) => {
            log.debug("test", request.body);
            response.send("OK");
        });
    }

    // Robots.txt
    app.get("/robots.txt", async (_request, response) => {
        let txt = "User-agent: *\nDisallow:";
        if (! await setting("searchEngineIndex")) {
            txt += " /";
        }
        response.setHeader("Content-Type", "text/plain");
        response.send(txt);
    });

    // Basic Auth Router here

    // Prometheus API metrics  /metrics
    // With Basic Auth using the first user's username/password
    app.get("/metrics", basicAuth, prometheusAPIMetrics());

    app.use("/", expressStaticGzip("dist", {
        enableBrotli: true,
    }));

    // ./data/upload
    app.use("/upload", express.static(Database.uploadDir));

    app.get("/.well-known/change-password", async (_, response) => {
        response.redirect("https://github.com/louislam/uptime-kuma/wiki/Reset-Password-via-CLI");
    });

    // API Router
    const apiRouter = require("./routers/api-router");
    app.use(apiRouter);

    // Status Page Router
    const statusPageRouter = require("./routers/status-page-router");
    app.use(statusPageRouter);

    // Universal Route Handler, must be at the end of all express routes.
    app.get("*", async (_request, response) => {
        if (_request.originalUrl.startsWith("/upload/")) {
            response.status(404).send("File not found.");
        } else {
            response.send(server.indexHTML);
        }
    });

    log.info("server", "Adding socket handler");
    io.on("connection", async (socket) => {

        sendInfo(socket);

        if (needSetup) {
            log.info("server", "Redirect to setup page");
            socket.emit("setup");
        }

        // ***************************
        // Public Socket API
        // ***************************

        socket.on("loginByToken", async (token, callback) => {
            const clientIP = await server.getClientIP(socket);

            log.info("auth", `Login by token. IP=${clientIP}`);

            try {
                let decoded = jwt.verify(token, jwtSecret);

                log.info("auth", "Username from JWT: " + decoded.username);

                let user = await R.findOne("user", " username = ? AND active = 1 ", [
                    decoded.username,
                ]);

                if (user) {
                    log.debug("auth", "afterLogin");
                    afterLogin(socket, user);
                    log.debug("auth", "afterLogin ok");

                    log.info("auth", `Successfully logged in user ${decoded.username}. IP=${clientIP}`);

                    callback({
                        ok: true,
                    });
                } else {

                    log.info("auth", `Inactive or deleted user ${decoded.username}. IP=${clientIP}`);

                    callback({
                        ok: false,
                        msg: "The user is inactive or deleted.",
                    });
                }
            } catch (error) {

                log.error("auth", `Invalid token. IP=${clientIP}`);

                callback({
                    ok: false,
                    msg: "Invalid token.",
                });
            }

        });

        socket.on("login", async (data, callback) => {
            const clientIP = await server.getClientIP(socket);

            log.info("auth", `Login by username + password. IP=${clientIP}`);

            // Checking
            if (typeof callback !== "function") {
                return;
            }

            if (!data) {
                return;
            }

            // Login Rate Limit
            if (! await loginRateLimiter.pass(callback)) {
                log.info("auth", `Too many failed requests for user ${data.username}. IP=${clientIP}`);
                return;
            }

            let user = await login(data.username, data.password);

            if (user) {
                if (user.twofa_status === 0) {
                    afterLogin(socket, user);

                    log.info("auth", `Successfully logged in user ${data.username}. IP=${clientIP}`);

                    callback({
                        ok: true,
                        token: jwt.sign({
                            username: data.username,
                        }, jwtSecret),
                    });
                }

                if (user.twofa_status === 1 && !data.token) {

                    log.info("auth", `2FA token required for user ${data.username}. IP=${clientIP}`);

                    callback({
                        tokenRequired: true,
                    });
                }

                if (data.token) {
                    let verify = notp.totp.verify(data.token, user.twofa_secret, twoFAVerifyOptions);

                    if (user.twofa_last_token !== data.token && verify) {
                        afterLogin(socket, user);

                        await R.exec("UPDATE `user` SET twofa_last_token = ? WHERE id = ? ", [
                            data.token,
                            socket.userID,
                        ]);

                        log.info("auth", `Successfully logged in user ${data.username}. IP=${clientIP}`);

                        callback({
                            ok: true,
                            token: jwt.sign({
                                username: data.username,
                            }, jwtSecret),
                        });
                    } else {

                        log.warn("auth", `Invalid token provided for user ${data.username}. IP=${clientIP}`);

                        callback({
                            ok: false,
                            msg: "Invalid Token!",
                        });
                    }
                }
            } else {

                log.warn("auth", `Incorrect username or password for user ${data.username}. IP=${clientIP}`);

                callback({
                    ok: false,
                    msg: "Incorrect username or password.",
                });
            }

        });

        socket.on("logout", async (callback) => {
            // Rate Limit
            if (! await loginRateLimiter.pass(callback)) {
                return;
            }

            socket.leave(socket.userID);
            socket.userID = null;

            if (typeof callback === "function") {
                callback();
            }
        });

        socket.on("prepare2FA", async (currentPassword, callback) => {
            try {
                if (! await twoFaRateLimiter.pass(callback)) {
                    return;
                }

                checkLogin(socket);
                await doubleCheckPassword(socket, currentPassword);

                let user = await R.findOne("user", " id = ? AND active = 1 ", [
                    socket.userID,
                ]);

                if (user.twofa_status === 0) {
                    let newSecret = genSecret();
                    let encodedSecret = base32.encode(newSecret);

                    // Google authenticator doesn't like equal signs
                    // The fix is found at https://github.com/guyht/notp
                    // Related issue: https://github.com/louislam/uptime-kuma/issues/486
                    encodedSecret = encodedSecret.toString().replace(/=/g, "");

                    let uri = `otpauth://totp/Uptime%20Kuma:${user.username}?secret=${encodedSecret}`;

                    await R.exec("UPDATE `user` SET twofa_secret = ? WHERE id = ? ", [
                        newSecret,
                        socket.userID,
                    ]);

                    callback({
                        ok: true,
                        uri: uri,
                    });
                } else {
                    callback({
                        ok: false,
                        msg: "2FA is already enabled.",
                    });
                }
            } catch (error) {
                callback({
                    ok: false,
                    msg: error.message,
                });
            }
        });

        socket.on("save2FA", async (currentPassword, callback) => {
            const clientIP = await server.getClientIP(socket);

            try {
                if (! await twoFaRateLimiter.pass(callback)) {
                    return;
                }

                checkLogin(socket);
                await doubleCheckPassword(socket, currentPassword);

                await R.exec("UPDATE `user` SET twofa_status = 1 WHERE id = ? ", [
                    socket.userID,
                ]);

                log.info("auth", `Saved 2FA token. IP=${clientIP}`);

                callback({
                    ok: true,
                    msg: "2FA Enabled.",
                });
            } catch (error) {

                log.error("auth", `Error changing 2FA token. IP=${clientIP}`);

                callback({
                    ok: false,
                    msg: error.message,
                });
            }
        });

        socket.on("disable2FA", async (currentPassword, callback) => {
            const clientIP = await server.getClientIP(socket);

            try {
                if (! await twoFaRateLimiter.pass(callback)) {
                    return;
                }

                checkLogin(socket);
                await doubleCheckPassword(socket, currentPassword);
                await TwoFA.disable2FA(socket.userID);

                log.info("auth", `Disabled 2FA token. IP=${clientIP}`);

                callback({
                    ok: true,
                    msg: "2FA Disabled.",
                });
            } catch (error) {

                log.error("auth", `Error disabling 2FA token. IP=${clientIP}`);

                callback({
                    ok: false,
                    msg: error.message,
                });
            }
        });

        socket.on("verifyToken", async (token, currentPassword, callback) => {
            try {
                checkLogin(socket);
                await doubleCheckPassword(socket, currentPassword);

                let user = await R.findOne("user", " id = ? AND active = 1 ", [
                    socket.userID,
                ]);

                let verify = notp.totp.verify(token, user.twofa_secret, twoFAVerifyOptions);

                if (user.twofa_last_token !== token && verify) {
                    callback({
                        ok: true,
                        valid: true,
                    });
                } else {
                    callback({
                        ok: false,
                        msg: "Invalid Token.",
                        valid: false,
                    });
                }

            } catch (error) {
                callback({
                    ok: false,
                    msg: error.message,
                });
            }
        });

        socket.on("twoFAStatus", async (callback) => {
            try {
                checkLogin(socket);

                let user = await R.findOne("user", " id = ? AND active = 1 ", [
                    socket.userID,
                ]);

                if (user.twofa_status === 1) {
                    callback({
                        ok: true,
                        status: true,
                    });
                } else {
                    callback({
                        ok: true,
                        status: false,
                    });
                }
            } catch (error) {
                console.log(error);
                callback({
                    ok: false,
                    msg: error.message,
                });
            }
        });

        socket.on("needSetup", async (callback) => {
            callback(needSetup);
        });

        socket.on("setup", async (username, password, callback) => {
            try {
                if (passwordStrength(password).value === "Too weak") {
                    throw new Error("Password is too weak. It should contain alphabetic and numeric characters. It must be at least 6 characters in length.");
                }

                if ((await R.count("user")) !== 0) {
                    throw new Error("Uptime Kuma has been initialized. If you want to run setup again, please delete the database.");
                }

                let user = R.dispense("user");
                user.username = username;
                user.password = passwordHash.generate(password);
                await R.store(user);

                needSetup = false;

                callback({
                    ok: true,
                    msg: "Added Successfully.",
                });

            } catch (e) {
                callback({
                    ok: false,
                    msg: e.message,
                });
            }
        });

        // ***************************
        // Auth Only API
        // ***************************

        // Add a new monitor
        socket.on("add", async (monitor, callback) => {
            try {
                checkLogin(socket);
                let bean = R.dispense("monitor");

                let notificationIDList = monitor.notificationIDList;
                delete monitor.notificationIDList;

                monitor.accepted_statuscodes_json = JSON.stringify(monitor.accepted_statuscodes);
                delete monitor.accepted_statuscodes;

                bean.import(monitor);
                bean.user_id = socket.userID;
                await R.store(bean);

                await updateMonitorNotification(bean.id, notificationIDList);

                await server.sendMonitorList(socket);
                await startMonitor(socket.userID, bean.id);

                log.info("monitor", `Added Monitor: ${monitor.id} User ID: ${socket.userID}`);

                callback({
                    ok: true,
                    msg: "Added Successfully.",
                    monitorID: bean.id,
                });

            } catch (e) {

                log.error("monitor", `Error adding Monitor: ${monitor.id} User ID: ${socket.userID}`);

                callback({
                    ok: false,
                    msg: e.message,
                });
            }
        });

        // Edit a monitor
        socket.on("editMonitor", async (monitor, callback) => {
            try {
                checkLogin(socket);

                let bean = await R.findOne("monitor", " id = ? ", [ monitor.id ]);

                if (bean.user_id !== socket.userID) {
                    throw new Error("Permission denied.");
                }

                // Reset Prometheus labels
                server.monitorList[monitor.id]?.prometheus()?.remove();

                bean.name = monitor.name;
                bean.type = monitor.type;
                bean.url = monitor.url;
                bean.method = monitor.method;
                bean.body = monitor.body;
                bean.headers = monitor.headers;
                bean.basic_auth_user = monitor.basic_auth_user;
                bean.basic_auth_pass = monitor.basic_auth_pass;
                bean.interval = monitor.interval;
                bean.retryInterval = monitor.retryInterval;
                bean.resendInterval = monitor.resendInterval;
                bean.hostname = monitor.hostname;
                bean.maxretries = monitor.maxretries;
                bean.port = parseInt(monitor.port);
                bean.keyword = monitor.keyword;
                bean.ignoreTls = monitor.ignoreTls;
                bean.expiryNotification = monitor.expiryNotification;
                bean.upsideDown = monitor.upsideDown;
                bean.maxredirects = monitor.maxredirects;
                bean.accepted_statuscodes_json = JSON.stringify(monitor.accepted_statuscodes);
                bean.dns_resolve_type = monitor.dns_resolve_type;
                bean.dns_resolve_server = monitor.dns_resolve_server;
                bean.pushToken = monitor.pushToken;
                bean.docker_container = monitor.docker_container;
                bean.docker_host = monitor.docker_host;
                bean.proxyId = Number.isInteger(monitor.proxyId) ? monitor.proxyId : null;
                bean.mqttUsername = monitor.mqttUsername;
                bean.mqttPassword = monitor.mqttPassword;
                bean.mqttTopic = monitor.mqttTopic;
                bean.mqttSuccessMessage = monitor.mqttSuccessMessage;
                bean.databaseConnectionString = monitor.databaseConnectionString;
                bean.databaseQuery = monitor.databaseQuery;
                bean.authMethod = monitor.authMethod;
                bean.authWorkstation = monitor.authWorkstation;
                bean.authDomain = monitor.authDomain;
<<<<<<< HEAD
                bean.grpUrl = monitor.grpUrl;
                bean.grpcProtobuf = monitor.grpcProtobuf;
                bean.grpcMethod = monitor.grpcMethod;
                bean.grpcBody = monitor.grpcBody;
                bean.grpcMetadata = monitor.grpcMetadata;
                bean.grpcEnableTls = monitor.grpcEnableTls;
=======
                bean.radiusUsername = monitor.radiusUsername;
                bean.radiusPassword = monitor.radiusPassword;
                bean.radiusCalledStationId = monitor.radiusCalledStationId;
                bean.radiusCallingStationId = monitor.radiusCallingStationId;
                bean.radiusSecret = monitor.radiusSecret;
>>>>>>> af944242

                await R.store(bean);

                await updateMonitorNotification(bean.id, monitor.notificationIDList);

                if (bean.active) {
                    await restartMonitor(socket.userID, bean.id);
                }

                await server.sendMonitorList(socket);

                callback({
                    ok: true,
                    msg: "Saved.",
                    monitorID: bean.id,
                });

            } catch (e) {
                log.error("monitor", e);
                callback({
                    ok: false,
                    msg: e.message,
                });
            }
        });

        socket.on("getMonitorList", async (callback) => {
            try {
                checkLogin(socket);
                await server.sendMonitorList(socket);
                callback({
                    ok: true,
                });
            } catch (e) {
                log.error("monitor", e);
                callback({
                    ok: false,
                    msg: e.message,
                });
            }
        });

        socket.on("getMonitor", async (monitorID, callback) => {
            try {
                checkLogin(socket);

                log.info("monitor", `Get Monitor: ${monitorID} User ID: ${socket.userID}`);

                let bean = await R.findOne("monitor", " id = ? AND user_id = ? ", [
                    monitorID,
                    socket.userID,
                ]);

                callback({
                    ok: true,
                    monitor: await bean.toJSON(),
                });

            } catch (e) {
                callback({
                    ok: false,
                    msg: e.message,
                });
            }
        });

        socket.on("getMonitorBeats", async (monitorID, period, callback) => {
            try {
                checkLogin(socket);

                log.info("monitor", `Get Monitor Beats: ${monitorID} User ID: ${socket.userID}`);

                if (period == null) {
                    throw new Error("Invalid period.");
                }

                let list = await R.getAll(`
                    SELECT * FROM heartbeat
                    WHERE monitor_id = ? AND
                    time > DATETIME('now', '-' || ? || ' hours')
                    ORDER BY time ASC
                `, [
                    monitorID,
                    period,
                ]);

                callback({
                    ok: true,
                    data: list,
                });
            } catch (e) {
                callback({
                    ok: false,
                    msg: e.message,
                });
            }
        });

        // Start or Resume the monitor
        socket.on("resumeMonitor", async (monitorID, callback) => {
            try {
                checkLogin(socket);
                await startMonitor(socket.userID, monitorID);
                await server.sendMonitorList(socket);

                callback({
                    ok: true,
                    msg: "Resumed Successfully.",
                });

            } catch (e) {
                callback({
                    ok: false,
                    msg: e.message,
                });
            }
        });

        socket.on("pauseMonitor", async (monitorID, callback) => {
            try {
                checkLogin(socket);
                await pauseMonitor(socket.userID, monitorID);
                await server.sendMonitorList(socket);

                callback({
                    ok: true,
                    msg: "Paused Successfully.",
                });

            } catch (e) {
                callback({
                    ok: false,
                    msg: e.message,
                });
            }
        });

        socket.on("deleteMonitor", async (monitorID, callback) => {
            try {
                checkLogin(socket);

                log.info("manage", `Delete Monitor: ${monitorID} User ID: ${socket.userID}`);

                if (monitorID in server.monitorList) {
                    server.monitorList[monitorID].stop();
                    delete server.monitorList[monitorID];
                }

                await R.exec("DELETE FROM monitor WHERE id = ? AND user_id = ? ", [
                    monitorID,
                    socket.userID,
                ]);

                callback({
                    ok: true,
                    msg: "Deleted Successfully.",
                });

                await server.sendMonitorList(socket);
                // Clear heartbeat list on client
                await sendImportantHeartbeatList(socket, monitorID, true, true);

            } catch (e) {
                callback({
                    ok: false,
                    msg: e.message,
                });
            }
        });

        socket.on("getTags", async (callback) => {
            try {
                checkLogin(socket);

                const list = await R.findAll("tag");

                callback({
                    ok: true,
                    tags: list.map(bean => bean.toJSON()),
                });

            } catch (e) {
                callback({
                    ok: false,
                    msg: e.message,
                });
            }
        });

        socket.on("addTag", async (tag, callback) => {
            try {
                checkLogin(socket);

                let bean = R.dispense("tag");
                bean.name = tag.name;
                bean.color = tag.color;
                await R.store(bean);

                callback({
                    ok: true,
                    tag: await bean.toJSON(),
                });

            } catch (e) {
                callback({
                    ok: false,
                    msg: e.message,
                });
            }
        });

        socket.on("editTag", async (tag, callback) => {
            try {
                checkLogin(socket);

                let bean = await R.findOne("monitor", " id = ? ", [ tag.id ]);
                bean.name = tag.name;
                bean.color = tag.color;
                await R.store(bean);

                callback({
                    ok: true,
                    tag: await bean.toJSON(),
                });

            } catch (e) {
                callback({
                    ok: false,
                    msg: e.message,
                });
            }
        });

        socket.on("deleteTag", async (tagID, callback) => {
            try {
                checkLogin(socket);

                await R.exec("DELETE FROM tag WHERE id = ? ", [ tagID ]);

                callback({
                    ok: true,
                    msg: "Deleted Successfully.",
                });

            } catch (e) {
                callback({
                    ok: false,
                    msg: e.message,
                });
            }
        });

        socket.on("addMonitorTag", async (tagID, monitorID, value, callback) => {
            try {
                checkLogin(socket);

                await R.exec("INSERT INTO monitor_tag (tag_id, monitor_id, value) VALUES (?, ?, ?)", [
                    tagID,
                    monitorID,
                    value,
                ]);

                callback({
                    ok: true,
                    msg: "Added Successfully.",
                });

            } catch (e) {
                callback({
                    ok: false,
                    msg: e.message,
                });
            }
        });

        socket.on("editMonitorTag", async (tagID, monitorID, value, callback) => {
            try {
                checkLogin(socket);

                await R.exec("UPDATE monitor_tag SET value = ? WHERE tag_id = ? AND monitor_id = ?", [
                    value,
                    tagID,
                    monitorID,
                ]);

                callback({
                    ok: true,
                    msg: "Edited Successfully.",
                });

            } catch (e) {
                callback({
                    ok: false,
                    msg: e.message,
                });
            }
        });

        socket.on("deleteMonitorTag", async (tagID, monitorID, value, callback) => {
            try {
                checkLogin(socket);

                await R.exec("DELETE FROM monitor_tag WHERE tag_id = ? AND monitor_id = ? AND value = ?", [
                    tagID,
                    monitorID,
                    value,
                ]);

                // Cleanup unused Tags
                await R.exec("delete from tag where ( select count(*) from monitor_tag mt where tag.id = mt.tag_id ) = 0");

                callback({
                    ok: true,
                    msg: "Deleted Successfully.",
                });

            } catch (e) {
                callback({
                    ok: false,
                    msg: e.message,
                });
            }
        });

        socket.on("changePassword", async (password, callback) => {
            try {
                checkLogin(socket);

                if (! password.newPassword) {
                    throw new Error("Invalid new password");
                }

                if (passwordStrength(password.newPassword).value === "Too weak") {
                    throw new Error("Password is too weak. It should contain alphabetic and numeric characters. It must be at least 6 characters in length.");
                }

                let user = await doubleCheckPassword(socket, password.currentPassword);
                await user.resetPassword(password.newPassword);

                callback({
                    ok: true,
                    msg: "Password has been updated successfully.",
                });

            } catch (e) {
                callback({
                    ok: false,
                    msg: e.message,
                });
            }
        });

        socket.on("getSettings", async (callback) => {
            try {
                checkLogin(socket);

                callback({
                    ok: true,
                    data: await getSettings("general"),
                });

            } catch (e) {
                callback({
                    ok: false,
                    msg: e.message,
                });
            }
        });

        socket.on("setSettings", async (data, currentPassword, callback) => {
            try {
                checkLogin(socket);

                // If currently is disabled auth, don't need to check
                // Disabled Auth + Want to Disable Auth => No Check
                // Disabled Auth + Want to Enable Auth => No Check
                // Enabled Auth + Want to Disable Auth => Check!!
                // Enabled Auth + Want to Enable Auth => No Check
                const currentDisabledAuth = await setting("disableAuth");
                if (!currentDisabledAuth && data.disableAuth) {
                    await doubleCheckPassword(socket, currentPassword);
                }

                await setSettings("general", data);
                exports.entryPage = data.entryPage;

                callback({
                    ok: true,
                    msg: "Saved"
                });

                sendInfo(socket);

            } catch (e) {
                callback({
                    ok: false,
                    msg: e.message,
                });
            }
        });

        // Add or Edit
        socket.on("addNotification", async (notification, notificationID, callback) => {
            try {
                checkLogin(socket);

                let notificationBean = await Notification.save(notification, notificationID, socket.userID);
                await sendNotificationList(socket);

                callback({
                    ok: true,
                    msg: "Saved",
                    id: notificationBean.id,
                });

            } catch (e) {
                callback({
                    ok: false,
                    msg: e.message,
                });
            }
        });

        socket.on("deleteNotification", async (notificationID, callback) => {
            try {
                checkLogin(socket);

                await Notification.delete(notificationID, socket.userID);
                await sendNotificationList(socket);

                callback({
                    ok: true,
                    msg: "Deleted",
                });

            } catch (e) {
                callback({
                    ok: false,
                    msg: e.message,
                });
            }
        });

        socket.on("testNotification", async (notification, callback) => {
            try {
                checkLogin(socket);

                let msg = await Notification.send(notification, notification.name + " Testing");

                callback({
                    ok: true,
                    msg,
                });

            } catch (e) {
                console.error(e);

                callback({
                    ok: false,
                    msg: e.message,
                });
            }
        });

        socket.on("checkApprise", async (callback) => {
            try {
                checkLogin(socket);
                callback(Notification.checkApprise());
            } catch (e) {
                callback(false);
            }
        });

        socket.on("uploadBackup", async (uploadedJSON, importHandle, callback) => {
            try {
                checkLogin(socket);

                let backupData = JSON.parse(uploadedJSON);

                log.info("manage", `Importing Backup, User ID: ${socket.userID}, Version: ${backupData.version}`);

                let notificationListData = backupData.notificationList;
                let proxyListData = backupData.proxyList;
                let monitorListData = backupData.monitorList;

                let version17x = compareVersions.compare(backupData.version, "1.7.0", ">=");

                // If the import option is "overwrite" it'll clear most of the tables, except "settings" and "user"
                if (importHandle === "overwrite") {
                    // Stops every monitor first, so it doesn't execute any heartbeat while importing
                    for (let id in server.monitorList) {
                        let monitor = server.monitorList[id];
                        await monitor.stop();
                    }
                    await R.exec("DELETE FROM heartbeat");
                    await R.exec("DELETE FROM monitor_notification");
                    await R.exec("DELETE FROM monitor_tls_info");
                    await R.exec("DELETE FROM notification");
                    await R.exec("DELETE FROM monitor_tag");
                    await R.exec("DELETE FROM tag");
                    await R.exec("DELETE FROM monitor");
                    await R.exec("DELETE FROM proxy");
                }

                // Only starts importing if the backup file contains at least one notification
                if (notificationListData.length >= 1) {
                    // Get every existing notification name and puts them in one simple string
                    let notificationNameList = await R.getAll("SELECT name FROM notification");
                    let notificationNameListString = JSON.stringify(notificationNameList);

                    for (let i = 0; i < notificationListData.length; i++) {
                        // Only starts importing the notification if the import option is "overwrite", "keep" or "skip" but the notification doesn't exists
                        if ((importHandle === "skip" && notificationNameListString.includes(notificationListData[i].name) === false) || importHandle === "keep" || importHandle === "overwrite") {

                            let notification = JSON.parse(notificationListData[i].config);
                            await Notification.save(notification, null, socket.userID);

                        }
                    }
                }

                // Only starts importing if the backup file contains at least one proxy
                if (proxyListData && proxyListData.length >= 1) {
                    const proxies = await R.findAll("proxy");

                    // Loop over proxy list and save proxies
                    for (const proxy of proxyListData) {
                        const exists = proxies.find(item => item.id === proxy.id);

                        // Do not process when proxy already exists in import handle is skip and keep
                        if ([ "skip", "keep" ].includes(importHandle) && !exists) {
                            return;
                        }

                        // Save proxy as new entry if exists update exists one
                        await Proxy.save(proxy, exists ? proxy.id : undefined, proxy.userId);
                    }
                }

                // Only starts importing if the backup file contains at least one monitor
                if (monitorListData.length >= 1) {
                    // Get every existing monitor name and puts them in one simple string
                    let monitorNameList = await R.getAll("SELECT name FROM monitor");
                    let monitorNameListString = JSON.stringify(monitorNameList);

                    for (let i = 0; i < monitorListData.length; i++) {
                        // Only starts importing the monitor if the import option is "overwrite", "keep" or "skip" but the notification doesn't exists
                        if ((importHandle === "skip" && monitorNameListString.includes(monitorListData[i].name) === false) || importHandle === "keep" || importHandle === "overwrite") {

                            // Define in here every new variable for monitors which where implemented after the first version of the Import/Export function (1.6.0)
                            // --- Start ---

                            // Define default values
                            let retryInterval = 0;

                            /*
                            Only replace the default value with the backup file data for the specific version, where it appears the first time
                            More information about that where "let version" will be defined
                            */
                            if (version17x) {
                                retryInterval = monitorListData[i].retryInterval;
                            }

                            // --- End ---

                            let monitor = {
                                // Define the new variable from earlier here
                                name: monitorListData[i].name,
                                type: monitorListData[i].type,
                                url: monitorListData[i].url,
                                method: monitorListData[i].method || "GET",
                                body: monitorListData[i].body,
                                headers: monitorListData[i].headers,
                                authMethod: monitorListData[i].authMethod,
                                basic_auth_user: monitorListData[i].basic_auth_user,
                                basic_auth_pass: monitorListData[i].basic_auth_pass,
                                authWorkstation: monitorListData[i].authWorkstation,
                                authDomain: monitorListData[i].authDomain,
                                interval: monitorListData[i].interval,
                                retryInterval: retryInterval,
                                resendInterval: monitorListData[i].resendInterval || 0,
                                hostname: monitorListData[i].hostname,
                                maxretries: monitorListData[i].maxretries,
                                port: monitorListData[i].port,
                                keyword: monitorListData[i].keyword,
                                ignoreTls: monitorListData[i].ignoreTls,
                                upsideDown: monitorListData[i].upsideDown,
                                maxredirects: monitorListData[i].maxredirects,
                                accepted_statuscodes: monitorListData[i].accepted_statuscodes,
                                dns_resolve_type: monitorListData[i].dns_resolve_type,
                                dns_resolve_server: monitorListData[i].dns_resolve_server,
                                notificationIDList: {},
                                proxy_id: monitorListData[i].proxy_id || null,
                            };

                            if (monitorListData[i].pushToken) {
                                monitor.pushToken = monitorListData[i].pushToken;
                            }

                            let bean = R.dispense("monitor");

                            let notificationIDList = monitor.notificationIDList;
                            delete monitor.notificationIDList;

                            monitor.accepted_statuscodes_json = JSON.stringify(monitor.accepted_statuscodes);
                            delete monitor.accepted_statuscodes;

                            bean.import(monitor);
                            bean.user_id = socket.userID;
                            await R.store(bean);

                            // Only for backup files with the version 1.7.0 or higher, since there was the tag feature implemented
                            if (version17x) {
                                // Only import if the specific monitor has tags assigned
                                for (const oldTag of monitorListData[i].tags) {

                                    // Check if tag already exists and get data ->
                                    let tag = await R.findOne("tag", " name = ?", [
                                        oldTag.name,
                                    ]);

                                    let tagId;
                                    if (! tag) {
                                        // -> If it doesn't exist, create new tag from backup file
                                        let beanTag = R.dispense("tag");
                                        beanTag.name = oldTag.name;
                                        beanTag.color = oldTag.color;
                                        await R.store(beanTag);

                                        tagId = beanTag.id;
                                    } else {
                                        // -> If it already exist, set tagId to value from database
                                        tagId = tag.id;
                                    }

                                    // Assign the new created tag to the monitor
                                    await R.exec("INSERT INTO monitor_tag (tag_id, monitor_id, value) VALUES (?, ?, ?)", [
                                        tagId,
                                        bean.id,
                                        oldTag.value,
                                    ]);

                                }
                            }

                            await updateMonitorNotification(bean.id, notificationIDList);

                            // If monitor was active start it immediately, otherwise pause it
                            if (monitorListData[i].active === 1) {
                                await startMonitor(socket.userID, bean.id);
                            } else {
                                await pauseMonitor(socket.userID, bean.id);
                            }

                        }
                    }

                    await sendNotificationList(socket);
                    await server.sendMonitorList(socket);
                }

                callback({
                    ok: true,
                    msg: "Backup successfully restored.",
                });

            } catch (e) {
                callback({
                    ok: false,
                    msg: e.message,
                });
            }
        });

        socket.on("clearEvents", async (monitorID, callback) => {
            try {
                checkLogin(socket);

                log.info("manage", `Clear Events Monitor: ${monitorID} User ID: ${socket.userID}`);

                await R.exec("UPDATE heartbeat SET msg = ?, important = ? WHERE monitor_id = ? ", [
                    "",
                    "0",
                    monitorID,
                ]);

                await sendImportantHeartbeatList(socket, monitorID, true, true);

                callback({
                    ok: true,
                });

            } catch (e) {
                callback({
                    ok: false,
                    msg: e.message,
                });
            }
        });

        socket.on("clearHeartbeats", async (monitorID, callback) => {
            try {
                checkLogin(socket);

                log.info("manage", `Clear Heartbeats Monitor: ${monitorID} User ID: ${socket.userID}`);

                await R.exec("DELETE FROM heartbeat WHERE monitor_id = ?", [
                    monitorID
                ]);

                await sendHeartbeatList(socket, monitorID, true, true);

                callback({
                    ok: true,
                });

            } catch (e) {
                callback({
                    ok: false,
                    msg: e.message,
                });
            }
        });

        socket.on("clearStatistics", async (callback) => {
            try {
                checkLogin(socket);

                log.info("manage", `Clear Statistics User ID: ${socket.userID}`);

                await R.exec("DELETE FROM heartbeat");

                callback({
                    ok: true,
                });

            } catch (e) {
                callback({
                    ok: false,
                    msg: e.message,
                });
            }
        });

        // Status Page Socket Handler for admin only
        statusPageSocketHandler(socket);
        cloudflaredSocketHandler(socket);
        databaseSocketHandler(socket);
        proxySocketHandler(socket);
        dockerSocketHandler(socket);

        log.debug("server", "added all socket handlers");

        // ***************************
        // Better do anything after added all socket handlers here
        // ***************************

        log.debug("auth", "check auto login");
        if (await setting("disableAuth")) {
            log.info("auth", "Disabled Auth: auto login to admin");
            afterLogin(socket, await R.findOne("user"));
            socket.emit("autoLogin");
        } else {
            log.debug("auth", "need auth");
        }

    });

    log.info("server", "Init the server");

    server.httpServer.once("error", async (err) => {
        console.error("Cannot listen: " + err.message);
        await shutdownFunction();
    });

    server.httpServer.listen(port, hostname, () => {
        if (hostname) {
            log.info("server", `Listening on ${hostname}:${port}`);
        } else {
            log.info("server", `Listening on ${port}`);
        }
        startMonitors();
        checkVersion.startInterval();

        if (testMode) {
            startUnitTest();
        }
    });

    initBackgroundJobs(args);

    // Start cloudflared at the end if configured
    await cloudflaredAutoStart(cloudflaredToken);

})();

/**
 * Update notifications for a given monitor
 * @param {number} monitorID ID of monitor to update
 * @param {number[]} notificationIDList List of new notification
 * providers to add
 * @returns {Promise<void>}
 */
async function updateMonitorNotification(monitorID, notificationIDList) {
    await R.exec("DELETE FROM monitor_notification WHERE monitor_id = ? ", [
        monitorID,
    ]);

    for (let notificationID in notificationIDList) {
        if (notificationIDList[notificationID]) {
            let relation = R.dispense("monitor_notification");
            relation.monitor_id = monitorID;
            relation.notification_id = notificationID;
            await R.store(relation);
        }
    }
}

/**
 * Check if a given user owns a specific monitor
 * @param {number} userID
 * @param {number} monitorID
 * @returns {Promise<void>}
 * @throws {Error} The specified user does not own the monitor
 */
async function checkOwner(userID, monitorID) {
    let row = await R.getRow("SELECT id FROM monitor WHERE id = ? AND user_id = ? ", [
        monitorID,
        userID,
    ]);

    if (! row) {
        throw new Error("You do not own this monitor.");
    }
}

/**
 * Function called after user login
 * This function is used to send the heartbeat list of a monitor.
 * @param {Socket} socket Socket.io instance
 * @param {Object} user User object
 * @returns {Promise<void>}
 */
async function afterLogin(socket, user) {
    socket.userID = user.id;
    socket.join(user.id);

    let monitorList = await server.sendMonitorList(socket);
    sendNotificationList(socket);
    sendProxyList(socket);
    sendDockerHostList(socket);

    await sleep(500);

    await StatusPage.sendStatusPageList(io, socket);

    for (let monitorID in monitorList) {
        await sendHeartbeatList(socket, monitorID);
    }

    for (let monitorID in monitorList) {
        await sendImportantHeartbeatList(socket, monitorID);
    }

    for (let monitorID in monitorList) {
        await Monitor.sendStats(io, monitorID, user.id);
    }
}

/**
 * Initialize the database
 * @param {boolean} [testMode=false] Should the connection be
 * started in test mode?
 * @returns {Promise<void>}
 */
async function initDatabase(testMode = false) {
    if (! fs.existsSync(Database.path)) {
        log.info("server", "Copying Database");
        fs.copyFileSync(Database.templatePath, Database.path);
    }

    log.info("server", "Connecting to the Database");
    await Database.connect(testMode);
    log.info("server", "Connected");

    // Patch the database
    await Database.patch();

    let jwtSecretBean = await R.findOne("setting", " `key` = ? ", [
        "jwtSecret",
    ]);

    if (! jwtSecretBean) {
        log.info("server", "JWT secret is not found, generate one.");
        jwtSecretBean = await initJWTSecret();
        log.info("server", "Stored JWT secret into database");
    } else {
        log.info("server", "Load JWT secret from database.");
    }

    // If there is no record in user table, it is a new Uptime Kuma instance, need to setup
    if ((await R.count("user")) === 0) {
        log.info("server", "No user, need setup");
        needSetup = true;
    }

    jwtSecret = jwtSecretBean.value;
}

/**
 * Start the specified monitor
 * @param {number} userID ID of user who owns monitor
 * @param {number} monitorID ID of monitor to start
 * @returns {Promise<void>}
 */
async function startMonitor(userID, monitorID) {
    await checkOwner(userID, monitorID);

    log.info("manage", `Resume Monitor: ${monitorID} User ID: ${userID}`);

    await R.exec("UPDATE monitor SET active = 1 WHERE id = ? AND user_id = ? ", [
        monitorID,
        userID,
    ]);

    let monitor = await R.findOne("monitor", " id = ? ", [
        monitorID,
    ]);

    if (monitor.id in server.monitorList) {
        server.monitorList[monitor.id].stop();
    }

    server.monitorList[monitor.id] = monitor;
    monitor.start(io);
}

/**
 * Restart a given monitor
 * @param {number} userID ID of user who owns monitor
 * @param {number} monitorID ID of monitor to start
 * @returns {Promise<void>}
 */
async function restartMonitor(userID, monitorID) {
    return await startMonitor(userID, monitorID);
}

/**
 * Pause a given monitor
 * @param {number} userID ID of user who owns monitor
 * @param {number} monitorID ID of monitor to start
 * @returns {Promise<void>}
 */
async function pauseMonitor(userID, monitorID) {
    await checkOwner(userID, monitorID);

    log.info("manage", `Pause Monitor: ${monitorID} User ID: ${userID}`);

    await R.exec("UPDATE monitor SET active = 0 WHERE id = ? AND user_id = ? ", [
        monitorID,
        userID,
    ]);

    if (monitorID in server.monitorList) {
        server.monitorList[monitorID].stop();
    }
}

/** Resume active monitors */
async function startMonitors() {
    let list = await R.find("monitor", " active = 1 ");

    for (let monitor of list) {
        server.monitorList[monitor.id] = monitor;
    }

    for (let monitor of list) {
        monitor.start(io);
        // Give some delays, so all monitors won't make request at the same moment when just start the server.
        await sleep(getRandomInt(300, 1000));
    }
}

/**
 * Shutdown the application
 * Stops all monitors and closes the database connection.
 * @param {string} signal The signal that triggered this function to be called.
 * @returns {Promise<void>}
 */
async function shutdownFunction(signal) {
    log.info("server", "Shutdown requested");
    log.info("server", "Called signal: " + signal);

    log.info("server", "Stopping all monitors");
    for (let id in server.monitorList) {
        let monitor = server.monitorList[id];
        monitor.stop();
    }
    await sleep(2000);
    await Database.close();

    stopBackgroundJobs();
    await cloudflaredStop();
}

/** Final function called before application exits */
function finalFunction() {
    log.info("server", "Graceful shutdown successful!");
}

gracefulShutdown(server.httpServer, {
    signals: "SIGINT SIGTERM",
    timeout: 30000,                   // timeout: 30 secs
    development: false,               // not in dev mode
    forceExit: true,                  // triggers process.exit() at the end of shutdown process
    onShutdown: shutdownFunction,     // shutdown function (async) - e.g. for cleanup DB, ...
    finally: finalFunction,            // finally function (sync) - e.g. for logging
});

// Catch unexpected errors here
process.addListener("unhandledRejection", (error, promise) => {
    console.trace(error);
    UptimeKumaServer.errorLog(error, false);
    console.error("If you keep encountering errors, please report to https://github.com/louislam/uptime-kuma/issues");
});<|MERGE_RESOLUTION|>--- conflicted
+++ resolved
@@ -694,20 +694,17 @@
                 bean.authMethod = monitor.authMethod;
                 bean.authWorkstation = monitor.authWorkstation;
                 bean.authDomain = monitor.authDomain;
-<<<<<<< HEAD
                 bean.grpUrl = monitor.grpUrl;
                 bean.grpcProtobuf = monitor.grpcProtobuf;
                 bean.grpcMethod = monitor.grpcMethod;
                 bean.grpcBody = monitor.grpcBody;
                 bean.grpcMetadata = monitor.grpcMetadata;
                 bean.grpcEnableTls = monitor.grpcEnableTls;
-=======
                 bean.radiusUsername = monitor.radiusUsername;
                 bean.radiusPassword = monitor.radiusPassword;
                 bean.radiusCalledStationId = monitor.radiusCalledStationId;
                 bean.radiusCallingStationId = monitor.radiusCallingStationId;
                 bean.radiusSecret = monitor.radiusSecret;
->>>>>>> af944242
 
                 await R.store(bean);
 
