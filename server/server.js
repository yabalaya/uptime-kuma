--- conflicted
+++ resolved
@@ -16,14 +16,9 @@
 const args = require("args-parser")(process.argv);
 const prometheusAPIMetrics = require("prometheus-api-metrics");
 const { basicAuth } = require("./auth");
-<<<<<<< HEAD
-const {login} = require("./auth");
+const { login } = require("./auth");
 const passwordHash = require('./password-hash');
-const version = require('../package.json').version;
-=======
-const { login } = require("./auth");
 const version = require("../package.json").version;
->>>>>>> d54bc866
 const hostname = args.host || "0.0.0.0"
 const port = args.port || 3001
 
