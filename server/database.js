const fs = require("fs");
const { R } = require("redbean-node");
const { setSetting, setting } = require("./util-server");
const { log, sleep } = require("../src/util");
const dayjs = require("dayjs");
const knex = require("knex");
const { PluginsManager } = require("./plugins-manager");

/**
 * Database & App Data Folder
 */
class Database {

    static templatePath = "./db/kuma.db";

    /**
     * Data Dir (Default: ./data)
     */
    static dataDir;

    /**
     * User Upload Dir (Default: ./data/upload)
     */
    static uploadDir;

    static path;

    /**
     * @type {boolean}
     */
    static patched = false;

    /**
     * For Backup only
     */
    static backupPath = null;

    /**
     * Add patch filename in key
     * Values:
     *      true: Add it regardless of order
     *      false: Do nothing
     *      { parents: []}: Need parents before add it
     */
    static patchList = {
        "patch-setting-value-type.sql": true,
        "patch-improve-performance.sql": true,
        "patch-2fa.sql": true,
        "patch-add-retry-interval-monitor.sql": true,
        "patch-incident-table.sql": true,
        "patch-group-table.sql": true,
        "patch-monitor-push_token.sql": true,
        "patch-http-monitor-method-body-and-headers.sql": true,
        "patch-2fa-invalidate-used-token.sql": true,
        "patch-notification_sent_history.sql": true,
        "patch-monitor-basic-auth.sql": true,
<<<<<<< HEAD
        "patch-add-description-monitor.sql": true,
    }
=======
        "patch-add-docker-columns.sql": true,
        "patch-status-page.sql": true,
        "patch-proxy.sql": true,
        "patch-monitor-expiry-notification.sql": true,
        "patch-status-page-footer-css.sql": true,
        "patch-added-mqtt-monitor.sql": true,
        "patch-add-clickable-status-page-link.sql": true,
        "patch-add-sqlserver-monitor.sql": true,
        "patch-add-other-auth.sql": { parents: [ "patch-monitor-basic-auth.sql" ] },
        "patch-grpc-monitor.sql": true,
        "patch-add-radius-monitor.sql": true,
        "patch-monitor-add-resend-interval.sql": true,
        "patch-ping-packet-size.sql": true,
        "patch-maintenance-table2.sql": true,
        "patch-add-gamedig-monitor.sql": true,
        "patch-add-google-analytics-status-page-tag.sql": true,
        "patch-http-body-encoding.sql": true
    };
>>>>>>> a7b49fcd

    /**
     * The final version should be 10 after merged tag feature
     * @deprecated Use patchList for any new feature
     */
    static latestVersion = 10;

    static noReject = true;

    /**
     * Initialize the database
     * @param {Object} args Arguments to initialize DB with
     */
    static init(args) {
        // Data Directory (must be end with "/")
        Database.dataDir = process.env.DATA_DIR || args["data-dir"] || "./data/";

        // Plugin feature is working only if the dataDir = "./data";
        if (Database.dataDir !== "./data/") {
            log.warn("PLUGIN", "Warning: In order to enable plugin feature, you need to use the default data directory: ./data/");
            PluginsManager.disable = true;
        }

        Database.path = Database.dataDir + "kuma.db";
        if (! fs.existsSync(Database.dataDir)) {
            fs.mkdirSync(Database.dataDir, { recursive: true });
        }

        Database.uploadDir = Database.dataDir + "upload/";

        if (! fs.existsSync(Database.uploadDir)) {
            fs.mkdirSync(Database.uploadDir, { recursive: true });
        }

        log.info("db", `Data Dir: ${Database.dataDir}`);
    }

    /**
     * Connect to the database
     * @param {boolean} [testMode=false] Should the connection be
     * started in test mode?
     * @param {boolean} [autoloadModels=true] Should models be
     * automatically loaded?
     * @param {boolean} [noLog=false] Should logs not be output?
     * @returns {Promise<void>}
     */
    static async connect(testMode = false, autoloadModels = true, noLog = false) {
        const acquireConnectionTimeout = 120 * 1000;

        const Dialect = require("knex/lib/dialects/sqlite3/index.js");
        Dialect.prototype._driver = () => require("@louislam/sqlite3");

        const knexInstance = knex({
            client: Dialect,
            connection: {
                filename: Database.path,
                acquireConnectionTimeout: acquireConnectionTimeout,
            },
            useNullAsDefault: true,
            pool: {
                min: 1,
                max: 1,
                idleTimeoutMillis: 120 * 1000,
                propagateCreateError: false,
                acquireTimeoutMillis: acquireConnectionTimeout,
            }
        });

        R.setup(knexInstance);

        if (process.env.SQL_LOG === "1") {
            R.debug(true);
        }

        // Auto map the model to a bean object
        R.freeze(true);

        if (autoloadModels) {
            await R.autoloadModels("./server/model");
        }

        await R.exec("PRAGMA foreign_keys = ON");
        if (testMode) {
            // Change to MEMORY
            await R.exec("PRAGMA journal_mode = MEMORY");
        } else {
            // Change to WAL
            await R.exec("PRAGMA journal_mode = WAL");
        }
        await R.exec("PRAGMA cache_size = -12000");
        await R.exec("PRAGMA auto_vacuum = FULL");

        // This ensures that an operating system crash or power failure will not corrupt the database.
        // FULL synchronous is very safe, but it is also slower.
        // Read more: https://sqlite.org/pragma.html#pragma_synchronous
        await R.exec("PRAGMA synchronous = FULL");

        if (!noLog) {
            log.info("db", "SQLite config:");
            log.info("db", await R.getAll("PRAGMA journal_mode"));
            log.info("db", await R.getAll("PRAGMA cache_size"));
            log.info("db", "SQLite Version: " + await R.getCell("SELECT sqlite_version()"));
        }
    }

    /** Patch the database */
    static async patch() {
        let version = parseInt(await setting("database_version"));

        if (! version) {
            version = 0;
        }

        log.info("db", "Your database version: " + version);
        log.info("db", "Latest database version: " + this.latestVersion);

        if (version === this.latestVersion) {
            log.info("db", "Database patch not needed");
        } else if (version > this.latestVersion) {
            log.info("db", "Warning: Database version is newer than expected");
        } else {
            log.info("db", "Database patch is needed");

            try {
                this.backup(version);
            } catch (e) {
                log.error("db", e);
                log.error("db", "Unable to create a backup before patching the database. Please make sure you have enough space and permission.");
                process.exit(1);
            }

            // Try catch anything here, if gone wrong, restore the backup
            try {
                for (let i = version + 1; i <= this.latestVersion; i++) {
                    const sqlFile = `./db/patch${i}.sql`;
                    log.info("db", `Patching ${sqlFile}`);
                    await Database.importSQLFile(sqlFile);
                    log.info("db", `Patched ${sqlFile}`);
                    await setSetting("database_version", i);
                }
            } catch (ex) {
                await Database.close();

                log.error("db", ex);
                log.error("db", "Start Uptime-Kuma failed due to issue patching the database");
                log.error("db", "Please submit a bug report if you still encounter the problem after restart: https://github.com/louislam/uptime-kuma/issues");

                this.restore();
                process.exit(1);
            }
        }

        await this.patch2();
        await this.migrateNewStatusPage();
    }

    /**
     * Patch DB using new process
     * Call it from patch() only
     * @private
     * @returns {Promise<void>}
     */
    static async patch2() {
        log.info("db", "Database Patch 2.0 Process");
        let databasePatchedFiles = await setting("databasePatchedFiles");

        if (! databasePatchedFiles) {
            databasePatchedFiles = {};
        }

        log.debug("db", "Patched files:");
        log.debug("db", databasePatchedFiles);

        try {
            for (let sqlFilename in this.patchList) {
                await this.patch2Recursion(sqlFilename, databasePatchedFiles);
            }

            if (this.patched) {
                log.info("db", "Database Patched Successfully");
            }

        } catch (ex) {
            await Database.close();

            log.error("db", ex);
            log.error("db", "Start Uptime-Kuma failed due to issue patching the database");
            log.error("db", "Please submit the bug report if you still encounter the problem after restart: https://github.com/louislam/uptime-kuma/issues");

            this.restore();

            process.exit(1);
        }

        await setSetting("databasePatchedFiles", databasePatchedFiles);
    }

    /**
     * Migrate status page value in setting to "status_page" table
     * @returns {Promise<void>}
     */
    static async migrateNewStatusPage() {

        // Fix 1.13.0 empty slug bug
        await R.exec("UPDATE status_page SET slug = 'empty-slug-recover' WHERE TRIM(slug) = ''");

        let title = await setting("title");

        if (title) {
            console.log("Migrating Status Page");

            let statusPageCheck = await R.findOne("status_page", " slug = 'default' ");

            if (statusPageCheck !== null) {
                console.log("Migrating Status Page - Skip, default slug record is already existing");
                return;
            }

            let statusPage = R.dispense("status_page");
            statusPage.slug = "default";
            statusPage.title = title;
            statusPage.description = await setting("description");
            statusPage.icon = await setting("icon");
            statusPage.theme = await setting("statusPageTheme");
            statusPage.published = !!await setting("statusPagePublished");
            statusPage.search_engine_index = !!await setting("searchEngineIndex");
            statusPage.show_tags = !!await setting("statusPageTags");
            statusPage.password = null;

            if (!statusPage.title) {
                statusPage.title = "My Status Page";
            }

            if (!statusPage.icon) {
                statusPage.icon = "";
            }

            if (!statusPage.theme) {
                statusPage.theme = "light";
            }

            let id = await R.store(statusPage);

            await R.exec("UPDATE incident SET status_page_id = ? WHERE status_page_id IS NULL", [
                id
            ]);

            await R.exec("UPDATE [group] SET status_page_id = ? WHERE status_page_id IS NULL", [
                id
            ]);

            await R.exec("DELETE FROM setting WHERE type = 'statusPage'");

            // Migrate Entry Page if it is status page
            let entryPage = await setting("entryPage");

            if (entryPage === "statusPage") {
                await setSetting("entryPage", "statusPage-default", "general");
            }

            console.log("Migrating Status Page - Done");
        }

    }

    /**
     * Patch database using new patching process
     * Used it patch2() only
     * @private
     * @param sqlFilename
     * @param databasePatchedFiles
     * @returns {Promise<void>}
     */
    static async patch2Recursion(sqlFilename, databasePatchedFiles) {
        let value = this.patchList[sqlFilename];

        if (! value) {
            log.info("db", sqlFilename + " skip");
            return;
        }

        // Check if patched
        if (! databasePatchedFiles[sqlFilename]) {
            log.info("db", sqlFilename + " is not patched");

            if (value.parents) {
                log.info("db", sqlFilename + " need parents");
                for (let parentSQLFilename of value.parents) {
                    await this.patch2Recursion(parentSQLFilename, databasePatchedFiles);
                }
            }

            this.backup(dayjs().format("YYYYMMDDHHmmss"));

            log.info("db", sqlFilename + " is patching");
            this.patched = true;
            await this.importSQLFile("./db/" + sqlFilename);
            databasePatchedFiles[sqlFilename] = true;
            log.info("db", sqlFilename + " was patched successfully");

        } else {
            log.debug("db", sqlFilename + " is already patched, skip");
        }
    }

    /**
     * Load an SQL file and execute it
     * @param filename Filename of SQL file to import
     * @returns {Promise<void>}
     */
    static async importSQLFile(filename) {
        // Sadly, multi sql statements is not supported by many sqlite libraries, I have to implement it myself
        await R.getCell("SELECT 1");

        let text = fs.readFileSync(filename).toString();

        // Remove all comments (--)
        let lines = text.split("\n");
        lines = lines.filter((line) => {
            return ! line.startsWith("--");
        });

        // Split statements by semicolon
        // Filter out empty line
        text = lines.join("\n");

        let statements = text.split(";")
            .map((statement) => {
                return statement.trim();
            })
            .filter((statement) => {
                return statement !== "";
            });

        for (let statement of statements) {
            await R.exec(statement);
        }
    }

    /**
     * Aquire a direct connection to database
     * @returns {any}
     */
    static getBetterSQLite3Database() {
        return R.knex.client.acquireConnection();
    }

    /**
     * Special handle, because tarn.js throw a promise reject that cannot be caught
     * @returns {Promise<void>}
     */
    static async close() {
        const listener = (reason, p) => {
            Database.noReject = false;
        };
        process.addListener("unhandledRejection", listener);

        log.info("db", "Closing the database");

        while (true) {
            Database.noReject = true;
            await R.close();
            await sleep(2000);

            if (Database.noReject) {
                break;
            } else {
                log.info("db", "Waiting to close the database");
            }
        }
        log.info("db", "SQLite closed");

        process.removeListener("unhandledRejection", listener);
    }

    /**
     * One backup one time in this process.
     * Reset this.backupPath if you want to backup again
     * @param {string} version Version code of backup
     */
    static backup(version) {
        if (! this.backupPath) {
            log.info("db", "Backing up the database");
            this.backupPath = this.dataDir + "kuma.db.bak" + version;
            fs.copyFileSync(Database.path, this.backupPath);

            const shmPath = Database.path + "-shm";
            if (fs.existsSync(shmPath)) {
                this.backupShmPath = shmPath + ".bak" + version;
                fs.copyFileSync(shmPath, this.backupShmPath);
            }

            const walPath = Database.path + "-wal";
            if (fs.existsSync(walPath)) {
                this.backupWalPath = walPath + ".bak" + version;
                fs.copyFileSync(walPath, this.backupWalPath);
            }

            // Double confirm if all files actually backup
            if (!fs.existsSync(this.backupPath)) {
                throw new Error("Backup failed! " + this.backupPath);
            }

            if (fs.existsSync(shmPath)) {
                if (!fs.existsSync(this.backupShmPath)) {
                    throw new Error("Backup failed! " + this.backupShmPath);
                }
            }

            if (fs.existsSync(walPath)) {
                if (!fs.existsSync(this.backupWalPath)) {
                    throw new Error("Backup failed! " + this.backupWalPath);
                }
            }
        }
    }

    /** Restore from most recent backup */
    static restore() {
        if (this.backupPath) {
            log.error("db", "Patching the database failed!!! Restoring the backup");

            const shmPath = Database.path + "-shm";
            const walPath = Database.path + "-wal";

            // Make sure we have a backup to restore before deleting old db
            if (
                !fs.existsSync(this.backupPath)
                && !fs.existsSync(shmPath)
                && !fs.existsSync(walPath)
            ) {
                log.error("db", "Backup file not found! Leaving database in failed state.");
                process.exit(1);
            }

            // Delete patch failed db
            try {
                if (fs.existsSync(Database.path)) {
                    fs.unlinkSync(Database.path);
                }

                if (fs.existsSync(shmPath)) {
                    fs.unlinkSync(shmPath);
                }

                if (fs.existsSync(walPath)) {
                    fs.unlinkSync(walPath);
                }
            } catch (e) {
                log.error("db", "Restore failed; you may need to restore the backup manually");
                process.exit(1);
            }

            // Restore backup
            fs.copyFileSync(this.backupPath, Database.path);

            if (this.backupShmPath) {
                fs.copyFileSync(this.backupShmPath, shmPath);
            }

            if (this.backupWalPath) {
                fs.copyFileSync(this.backupWalPath, walPath);
            }

        } else {
            log.info("db", "Nothing to restore");
        }
    }

    /** Get the size of the database */
    static getSize() {
        log.debug("db", "Database.getSize()");
        let stats = fs.statSync(Database.path);
        log.debug("db", stats);
        return stats.size;
    }

    /**
     * Shrink the database
     * @returns {Promise<void>}
     */
    static async shrink() {
        await R.exec("VACUUM");
    }
}

module.exports = Database;<|MERGE_RESOLUTION|>--- conflicted
+++ resolved
@@ -54,10 +54,6 @@
         "patch-2fa-invalidate-used-token.sql": true,
         "patch-notification_sent_history.sql": true,
         "patch-monitor-basic-auth.sql": true,
-<<<<<<< HEAD
-        "patch-add-description-monitor.sql": true,
-    }
-=======
         "patch-add-docker-columns.sql": true,
         "patch-status-page.sql": true,
         "patch-proxy.sql": true,
@@ -74,9 +70,9 @@
         "patch-maintenance-table2.sql": true,
         "patch-add-gamedig-monitor.sql": true,
         "patch-add-google-analytics-status-page-tag.sql": true,
-        "patch-http-body-encoding.sql": true
+        "patch-http-body-encoding.sql": true,
+        "patch-add-description-monitor.sql": true,
     };
->>>>>>> a7b49fcd
 
     /**
      * The final version should be 10 after merged tag feature
