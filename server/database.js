const fs = require("fs");
const { R } = require("redbean-node");
const { setSetting, setting } = require("./util-server");
const { log, sleep } = require("../src/util");
const knex = require("knex");

/**
 * Database & App Data Folder
 */
class Database {

    static templatePath = "./db/kuma.db";

    /**
     * Data Dir (Default: ./data)
     */
    static dataDir;

    /**
     * User Upload Dir (Default: ./data/upload)
     */
    static uploadDir;

    static screenshotDir;

    static path;

    /**
     * @type {boolean}
     */
    static patched = false;

    /**
     * Add patch filename in key
     * Values:
     *      true: Add it regardless of order
     *      false: Do nothing
     *      { parents: []}: Need parents before add it
     */
    static patchList = {
        "patch-setting-value-type.sql": true,
        "patch-improve-performance.sql": true,
        "patch-2fa.sql": true,
        "patch-add-retry-interval-monitor.sql": true,
        "patch-incident-table.sql": true,
        "patch-group-table.sql": true,
        "patch-monitor-push_token.sql": true,
        "patch-http-monitor-method-body-and-headers.sql": true,
        "patch-2fa-invalidate-used-token.sql": true,
        "patch-notification_sent_history.sql": true,
        "patch-monitor-basic-auth.sql": true,
        "patch-add-docker-columns.sql": true,
        "patch-status-page.sql": true,
        "patch-proxy.sql": true,
        "patch-monitor-expiry-notification.sql": true,
        "patch-status-page-footer-css.sql": true,
        "patch-added-mqtt-monitor.sql": true,
        "patch-add-clickable-status-page-link.sql": true,
        "patch-add-sqlserver-monitor.sql": true,
        "patch-add-other-auth.sql": { parents: [ "patch-monitor-basic-auth.sql" ] },
        "patch-grpc-monitor.sql": true,
        "patch-add-radius-monitor.sql": true,
        "patch-monitor-add-resend-interval.sql": true,
        "patch-ping-packet-size.sql": true,
        "patch-maintenance-table2.sql": true,
        "patch-add-gamedig-monitor.sql": true,
        "patch-add-google-analytics-status-page-tag.sql": true,
        "patch-http-body-encoding.sql": true,
        "patch-add-description-monitor.sql": true,
        "patch-api-key-table.sql": true,
        "patch-monitor-tls.sql": true,
        "patch-maintenance-cron.sql": true,
        "patch-add-parent-monitor.sql": true,
        "patch-add-invert-keyword.sql": true,
        "patch-added-json-query.sql": true,
<<<<<<< HEAD
        "patch-add-certificate-expiry-status-page.sql": true,
=======
        "patch-added-kafka-producer.sql": true,
>>>>>>> 66cfbd02
    };

    /**
     * The final version should be 10 after merged tag feature
     * @deprecated Use patchList for any new feature
     */
    static latestVersion = 10;

    static noReject = true;

    /**
     * Initialize the database
     * @param {Object} args Arguments to initialize DB with
     */
    static init(args) {
        // Data Directory (must be end with "/")
        Database.dataDir = process.env.DATA_DIR || args["data-dir"] || "./data/";

        Database.path = Database.dataDir + "kuma.db";
        if (! fs.existsSync(Database.dataDir)) {
            fs.mkdirSync(Database.dataDir, { recursive: true });
        }

        Database.uploadDir = Database.dataDir + "upload/";

        if (! fs.existsSync(Database.uploadDir)) {
            fs.mkdirSync(Database.uploadDir, { recursive: true });
        }

        // Create screenshot dir
        Database.screenshotDir = Database.dataDir + "screenshots/";
        if (! fs.existsSync(Database.screenshotDir)) {
            fs.mkdirSync(Database.screenshotDir, { recursive: true });
        }

        log.info("db", `Data Dir: ${Database.dataDir}`);
    }

    /**
     * Connect to the database
     * @param {boolean} [testMode=false] Should the connection be
     * started in test mode?
     * @param {boolean} [autoloadModels=true] Should models be
     * automatically loaded?
     * @param {boolean} [noLog=false] Should logs not be output?
     * @returns {Promise<void>}
     */
    static async connect(testMode = false, autoloadModels = true, noLog = false) {
        const acquireConnectionTimeout = 120 * 1000;

        const Dialect = require("knex/lib/dialects/sqlite3/index.js");
        Dialect.prototype._driver = () => require("@louislam/sqlite3");

        const knexInstance = knex({
            client: Dialect,
            connection: {
                filename: Database.path,
                acquireConnectionTimeout: acquireConnectionTimeout,
            },
            useNullAsDefault: true,
            pool: {
                min: 1,
                max: 1,
                idleTimeoutMillis: 120 * 1000,
                propagateCreateError: false,
                acquireTimeoutMillis: acquireConnectionTimeout,
            }
        });

        R.setup(knexInstance);

        if (process.env.SQL_LOG === "1") {
            R.debug(true);
        }

        // Auto map the model to a bean object
        R.freeze(true);

        if (autoloadModels) {
            await R.autoloadModels("./server/model");
        }

        await R.exec("PRAGMA foreign_keys = ON");
        if (testMode) {
            // Change to MEMORY
            await R.exec("PRAGMA journal_mode = MEMORY");
        } else {
            // Change to WAL
            await R.exec("PRAGMA journal_mode = WAL");
        }
        await R.exec("PRAGMA cache_size = -12000");
        await R.exec("PRAGMA auto_vacuum = INCREMENTAL");

        // This ensures that an operating system crash or power failure will not corrupt the database.
        // FULL synchronous is very safe, but it is also slower.
        // Read more: https://sqlite.org/pragma.html#pragma_synchronous
        await R.exec("PRAGMA synchronous = NORMAL");

        if (!noLog) {
            log.info("db", "SQLite config:");
            log.info("db", await R.getAll("PRAGMA journal_mode"));
            log.info("db", await R.getAll("PRAGMA cache_size"));
            log.info("db", "SQLite Version: " + await R.getCell("SELECT sqlite_version()"));
        }
    }

    /** Patch the database */
    static async patch() {
        let version = parseInt(await setting("database_version"));

        if (! version) {
            version = 0;
        }

        log.info("db", "Your database version: " + version);
        log.info("db", "Latest database version: " + this.latestVersion);

        if (version === this.latestVersion) {
            log.info("db", "Database patch not needed");
        } else if (version > this.latestVersion) {
            log.info("db", "Warning: Database version is newer than expected");
        } else {
            log.info("db", "Database patch is needed");

            // Try catch anything here
            try {
                for (let i = version + 1; i <= this.latestVersion; i++) {
                    const sqlFile = `./db/patch${i}.sql`;
                    log.info("db", `Patching ${sqlFile}`);
                    await Database.importSQLFile(sqlFile);
                    log.info("db", `Patched ${sqlFile}`);
                    await setSetting("database_version", i);
                }
            } catch (ex) {
                await Database.close();

                log.error("db", ex);
                log.error("db", "Start Uptime-Kuma failed due to issue patching the database");
                log.error("db", "Please submit a bug report if you still encounter the problem after restart: https://github.com/louislam/uptime-kuma/issues");

                process.exit(1);
            }
        }

        await this.patch2();
        await this.migrateNewStatusPage();
    }

    /**
     * Patch DB using new process
     * Call it from patch() only
     * @private
     * @returns {Promise<void>}
     */
    static async patch2() {
        log.info("db", "Database Patch 2.0 Process");
        let databasePatchedFiles = await setting("databasePatchedFiles");

        if (! databasePatchedFiles) {
            databasePatchedFiles = {};
        }

        log.debug("db", "Patched files:");
        log.debug("db", databasePatchedFiles);

        try {
            for (let sqlFilename in this.patchList) {
                await this.patch2Recursion(sqlFilename, databasePatchedFiles);
            }

            if (this.patched) {
                log.info("db", "Database Patched Successfully");
            }

        } catch (ex) {
            await Database.close();

            log.error("db", ex);
            log.error("db", "Start Uptime-Kuma failed due to issue patching the database");
            log.error("db", "Please submit the bug report if you still encounter the problem after restart: https://github.com/louislam/uptime-kuma/issues");

            process.exit(1);
        }

        await setSetting("databasePatchedFiles", databasePatchedFiles);
    }

    /**
     * Migrate status page value in setting to "status_page" table
     * @returns {Promise<void>}
     */
    static async migrateNewStatusPage() {

        // Fix 1.13.0 empty slug bug
        await R.exec("UPDATE status_page SET slug = 'empty-slug-recover' WHERE TRIM(slug) = ''");

        let title = await setting("title");

        if (title) {
            console.log("Migrating Status Page");

            let statusPageCheck = await R.findOne("status_page", " slug = 'default' ");

            if (statusPageCheck !== null) {
                console.log("Migrating Status Page - Skip, default slug record is already existing");
                return;
            }

            let statusPage = R.dispense("status_page");
            statusPage.slug = "default";
            statusPage.title = title;
            statusPage.description = await setting("description");
            statusPage.icon = await setting("icon");
            statusPage.theme = await setting("statusPageTheme");
            statusPage.published = !!await setting("statusPagePublished");
            statusPage.search_engine_index = !!await setting("searchEngineIndex");
            statusPage.show_tags = !!await setting("statusPageTags");
            statusPage.password = null;

            if (!statusPage.title) {
                statusPage.title = "My Status Page";
            }

            if (!statusPage.icon) {
                statusPage.icon = "";
            }

            if (!statusPage.theme) {
                statusPage.theme = "light";
            }

            let id = await R.store(statusPage);

            await R.exec("UPDATE incident SET status_page_id = ? WHERE status_page_id IS NULL", [
                id
            ]);

            await R.exec("UPDATE [group] SET status_page_id = ? WHERE status_page_id IS NULL", [
                id
            ]);

            await R.exec("DELETE FROM setting WHERE type = 'statusPage'");

            // Migrate Entry Page if it is status page
            let entryPage = await setting("entryPage");

            if (entryPage === "statusPage") {
                await setSetting("entryPage", "statusPage-default", "general");
            }

            console.log("Migrating Status Page - Done");
        }

    }

    /**
     * Patch database using new patching process
     * Used it patch2() only
     * @private
     * @param sqlFilename
     * @param databasePatchedFiles
     * @returns {Promise<void>}
     */
    static async patch2Recursion(sqlFilename, databasePatchedFiles) {
        let value = this.patchList[sqlFilename];

        if (! value) {
            log.info("db", sqlFilename + " skip");
            return;
        }

        // Check if patched
        if (! databasePatchedFiles[sqlFilename]) {
            log.info("db", sqlFilename + " is not patched");

            if (value.parents) {
                log.info("db", sqlFilename + " need parents");
                for (let parentSQLFilename of value.parents) {
                    await this.patch2Recursion(parentSQLFilename, databasePatchedFiles);
                }
            }

            log.info("db", sqlFilename + " is patching");
            this.patched = true;
            await this.importSQLFile("./db/" + sqlFilename);
            databasePatchedFiles[sqlFilename] = true;
            log.info("db", sqlFilename + " was patched successfully");

        } else {
            log.debug("db", sqlFilename + " is already patched, skip");
        }
    }

    /**
     * Load an SQL file and execute it
     * @param filename Filename of SQL file to import
     * @returns {Promise<void>}
     */
    static async importSQLFile(filename) {
        // Sadly, multi sql statements is not supported by many sqlite libraries, I have to implement it myself
        await R.getCell("SELECT 1");

        let text = fs.readFileSync(filename).toString();

        // Remove all comments (--)
        let lines = text.split("\n");
        lines = lines.filter((line) => {
            return ! line.startsWith("--");
        });

        // Split statements by semicolon
        // Filter out empty line
        text = lines.join("\n");

        let statements = text.split(";")
            .map((statement) => {
                return statement.trim();
            })
            .filter((statement) => {
                return statement !== "";
            });

        for (let statement of statements) {
            await R.exec(statement);
        }
    }

    /**
     * Aquire a direct connection to database
     * @returns {any}
     */
    static getBetterSQLite3Database() {
        return R.knex.client.acquireConnection();
    }

    /**
     * Special handle, because tarn.js throw a promise reject that cannot be caught
     * @returns {Promise<void>}
     */
    static async close() {
        const listener = (reason, p) => {
            Database.noReject = false;
        };
        process.addListener("unhandledRejection", listener);

        log.info("db", "Closing the database");

        // Flush WAL to main database
        await R.exec("PRAGMA wal_checkpoint(TRUNCATE)");

        while (true) {
            Database.noReject = true;
            await R.close();
            await sleep(2000);

            if (Database.noReject) {
                break;
            } else {
                log.info("db", "Waiting to close the database");
            }
        }
        log.info("db", "SQLite closed");

        process.removeListener("unhandledRejection", listener);
    }

    /** Get the size of the database */
    static getSize() {
        log.debug("db", "Database.getSize()");
        let stats = fs.statSync(Database.path);
        log.debug("db", stats);
        return stats.size;
    }

    /**
     * Shrink the database
     * @returns {Promise<void>}
     */
    static async shrink() {
        await R.exec("VACUUM");
    }
}

module.exports = Database;<|MERGE_RESOLUTION|>--- conflicted
+++ resolved
@@ -73,11 +73,8 @@
         "patch-add-parent-monitor.sql": true,
         "patch-add-invert-keyword.sql": true,
         "patch-added-json-query.sql": true,
-<<<<<<< HEAD
+        "patch-added-kafka-producer.sql": true,
         "patch-add-certificate-expiry-status-page.sql": true,
-=======
-        "patch-added-kafka-producer.sql": true,
->>>>>>> 66cfbd02
     };
 
     /**
