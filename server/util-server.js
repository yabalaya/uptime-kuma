const tcpp = require("tcp-ping");
const ping = require("@louislam/ping");
const { R } = require("redbean-node");
const { log, genSecret } = require("../src/util");
const passwordHash = require("./password-hash");
const { Resolver } = require("dns");
const childProcess = require("child_process");
const iconv = require("iconv-lite");
const chardet = require("chardet");
const mqtt = require("mqtt");
const chroma = require("chroma-js");
const { badgeConstants } = require("./config");
const mssql = require("mssql");
const { Client } = require("pg");
const postgresConParse = require("pg-connection-string").parse;
const mysql = require("mysql2");
const { MongoClient } = require("mongodb");
const { NtlmClient } = require("axios-ntlm");
const { Settings } = require("./settings");
const grpc = require("@grpc/grpc-js");
const protojs = require("protobufjs");
const radiusClient = require("node-radius-client");
const redis = require("redis");
const oidc = require("openid-client");

const {
    dictionaries: {
        rfc2865: { file, attributes },
    },
} = require("node-radius-utils");
const dayjs = require("dayjs");
const readline = require("readline");
const rl = readline.createInterface({ input: process.stdin,
    output: process.stdout });

// SASLOptions used in JSDoc
// eslint-disable-next-line no-unused-vars
const { Kafka, SASLOptions } = require("kafkajs");
const crypto = require("crypto");

const isWindows = process.platform === /^win/.test(process.platform);
/**
 * Init or reset JWT secret
 * @returns {Promise<Bean>} JWT secret
 */
exports.initJWTSecret = async () => {
    let jwtSecretBean = await R.findOne("setting", " `key` = ? ", [
        "jwtSecret",
    ]);

    if (!jwtSecretBean) {
        jwtSecretBean = R.dispense("setting");
        jwtSecretBean.key = "jwtSecret";
    }

    jwtSecretBean.value = passwordHash.generate(genSecret());
    await R.store(jwtSecretBean);
    return jwtSecretBean;
};

/**
 * Decodes a jwt and returns the payload portion without verifying the jqt.
 * @param {string} jwt The input jwt as a string
 * @returns {object} Decoded jwt payload object
 */
exports.decodeJwt = (jwt) => {
    return JSON.parse(Buffer.from(jwt.split(".")[1], "base64").toString());
};

/**
 * Gets a Access Token form a oidc/oauth2 provider
 * @param {string} tokenEndpoint The token URI form the auth service provider
 * @param {string} clientId The oidc/oauth application client id
 * @param {string} clientSecret The oidc/oauth application client secret
 * @param {string} scope The scope the for which the token should be issued for
 * @param {string} authMethod The method on how to sent the credentials. Default client_secret_basic
 * @returns {Promise<oidc.TokenSet>} TokenSet promise if the token request was successful
 */
exports.getOidcTokenClientCredentials = async (tokenEndpoint, clientId, clientSecret, scope, authMethod = "client_secret_basic") => {
    const oauthProvider = new oidc.Issuer({ token_endpoint: tokenEndpoint });
    let client = new oauthProvider.Client({
        client_id: clientId,
        client_secret: clientSecret,
        token_endpoint_auth_method: authMethod
    });

    // Increase default timeout and clock tolerance
    client[oidc.custom.http_options] = () => ({ timeout: 10000 });
    client[oidc.custom.clock_tolerance] = 5;

    let grantParams = { grant_type: "client_credentials" };
    if (scope) {
        grantParams.scope = scope;
    }
    return await client.grant(grantParams);
};

/**
 * Send TCP request to specified hostname and port
 * @param {string} hostname Hostname / address of machine
 * @param {number} port TCP port to test
 * @returns {Promise<number>} Maximum time in ms rounded to nearest integer
 */
exports.tcping = function (hostname, port) {
    return new Promise((resolve, reject) => {
        tcpp.ping({
            address: hostname,
            port: port,
            attempts: 1,
        }, function (err, data) {

            if (err) {
                reject(err);
            }

            if (data.results.length >= 1 && data.results[0].err) {
                reject(data.results[0].err);
            }

            resolve(Math.round(data.max));
        });
    });
};

/**
 * Ping the specified machine
 * @param {string} hostname Hostname / address of machine
 * @param {number} size Size of packet to send
 * @returns {Promise<number>} Time for ping in ms rounded to nearest integer
 */
exports.ping = async (hostname, size = 56) => {
    try {
        return await exports.pingAsync(hostname, false, size);
    } catch (e) {
        // If the host cannot be resolved, try again with ipv6
        console.debug("ping", "IPv6 error message: " + e.message);

        // As node-ping does not report a specific error for this, try again if it is an empty message with ipv6 no matter what.
        if (!e.message) {
            return await exports.pingAsync(hostname, true, size);
        } else {
            throw e;
        }
    }
};

/**
 * Ping the specified machine
 * @param {string} hostname Hostname / address of machine to ping
 * @param {boolean} ipv6 Should IPv6 be used?
 * @param {number} size Size of ping packet to send
 * @returns {Promise<number>} Time for ping in ms rounded to nearest integer
 */
exports.pingAsync = function (hostname, ipv6 = false, size = 56) {
    return new Promise((resolve, reject) => {
        ping.promise.probe(hostname, {
            v6: ipv6,
            min_reply: 1,
            deadline: 10,
            packetSize: size,
        }).then((res) => {
            // If ping failed, it will set field to unknown
            if (res.alive) {
                resolve(res.time);
            } else {
                if (isWindows) {
                    reject(new Error(exports.convertToUTF8(res.output)));
                } else {
                    reject(new Error(res.output));
                }
            }
        }).catch((err) => {
            reject(err);
        });
    });
};

/**
 * MQTT Monitor
 * @param {string} hostname Hostname / address of machine to test
 * @param {string} topic MQTT topic
 * @param {string} okMessage Expected result
 * @param {object} options MQTT options. Contains port, username,
 * password and interval (interval defaults to 20)
 * @returns {Promise<string>} Received MQTT message
 */
exports.mqttAsync = function (hostname, topic, okMessage, options = {}) {
    return new Promise((resolve, reject) => {
        const { port, username, password, interval = 20 } = options;

        // Adds MQTT protocol to the hostname if not already present
        if (!/^(?:http|mqtt|ws)s?:\/\//.test(hostname)) {
            hostname = "mqtt://" + hostname;
        }

        const timeoutID = setTimeout(() => {
            log.debug("mqtt", "MQTT timeout triggered");
            client.end();
            reject(new Error("Timeout"));
        }, interval * 1000 * 0.8);

        const mqttUrl = `${hostname}:${port}`;

        log.debug("mqtt", `MQTT connecting to ${mqttUrl}`);

        let client = mqtt.connect(mqttUrl, {
            username,
            password
        });

        client.on("connect", () => {
            log.debug("mqtt", "MQTT connected");

            try {
                log.debug("mqtt", "MQTT subscribe topic");
                client.subscribe(topic);
            } catch (e) {
                client.end();
                clearTimeout(timeoutID);
                reject(new Error("Cannot subscribe topic"));
            }
        });

        client.on("error", (error) => {
            client.end();
            clearTimeout(timeoutID);
            reject(error);
        });

        client.on("message", (messageTopic, message) => {
            if (messageTopic === topic) {
                client.end();
                clearTimeout(timeoutID);
                if (okMessage != null && okMessage !== "" && message.toString() !== okMessage) {
                    reject(new Error(`Message Mismatch - Topic: ${messageTopic}; Message: ${message.toString()}`));
                } else {
                    resolve(`Topic: ${messageTopic}; Message: ${message.toString()}`);
                }
            }
        });

    });
};

/**
 * Monitor Kafka using Producer
 * @param {string[]} brokers List of kafka brokers to connect, host and
 * port joined by ':'
 * @param {string} topic Topic name to produce into
 * @param {string} message Message to produce
 * @param {object} options Kafka client options. Contains ssl, clientId,
 * allowAutoTopicCreation and interval (interval defaults to 20,
 * allowAutoTopicCreation defaults to false, clientId defaults to
 * "Uptime-Kuma" and ssl defaults to false)
 * @param {SASLOptions} saslOptions Options for kafka client
 * Authentication (SASL) (defaults to {})
 * @returns {Promise<string>} Status message
 */
exports.kafkaProducerAsync = function (brokers, topic, message, options = {}, saslOptions = {}) {
    return new Promise((resolve, reject) => {
        const { interval = 20, allowAutoTopicCreation = false, ssl = false, clientId = "Uptime-Kuma" } = options;

        let connectedToKafka = false;

        const timeoutID = setTimeout(() => {
            log.debug("kafkaProducer", "KafkaProducer timeout triggered");
            connectedToKafka = true;
            reject(new Error("Timeout"));
        }, interval * 1000 * 0.8);

        if (saslOptions.mechanism === "None") {
            saslOptions = undefined;
        }

        let client = new Kafka({
            brokers: brokers,
            clientId: clientId,
            sasl: saslOptions,
            retry: {
                retries: 0,
            },
            ssl: ssl,
        });

        let producer = client.producer({
            allowAutoTopicCreation: allowAutoTopicCreation,
            retry: {
                retries: 0,
            }
        });

        producer.connect().then(
            () => {
                producer.send({
                    topic: topic,
                    messages: [{
                        value: message,
                    }],
                }).then((_) => {
                    resolve("Message sent successfully");
                }).catch((e) => {
                    connectedToKafka = true;
                    producer.disconnect();
                    clearTimeout(timeoutID);
                    reject(new Error("Error sending message: " + e.message));
                }).finally(() => {
                    connectedToKafka = true;
                    clearTimeout(timeoutID);
                });
            }
        ).catch(
            (e) => {
                connectedToKafka = true;
                producer.disconnect();
                clearTimeout(timeoutID);
                reject(new Error("Error in producer connection: " + e.message));
            }
        );

        producer.on("producer.network.request_timeout", (_) => {
            if (!connectedToKafka) {
                clearTimeout(timeoutID);
                reject(new Error("producer.network.request_timeout"));
            }
        });

        producer.on("producer.disconnect", (_) => {
            if (!connectedToKafka) {
                clearTimeout(timeoutID);
                reject(new Error("producer.disconnect"));
            }
        });
    });
};

/**
 * Use NTLM Auth for a http request.
 * @param {object} options The http request options
 * @param {object} ntlmOptions The auth options
 * @returns {Promise<(string[] | object[] | object)>} NTLM response
 */
exports.httpNtlm = function (options, ntlmOptions) {
    return new Promise((resolve, reject) => {
        let client = NtlmClient(ntlmOptions);

        client(options)
            .then((resp) => {
                resolve(resp);
            })
            .catch((err) => {
                reject(err);
            });
    });
};

/**
 * Resolves a given record using the specified DNS server
 * @param {string} hostname The hostname of the record to lookup
 * @param {string} resolverServer The DNS server to use
 * @param {string} resolverPort Port the DNS server is listening on
 * @param {string} rrtype The type of record to request
 * @returns {Promise<(string[] | object[] | object)>} DNS response
 */
exports.dnsResolve = function (hostname, resolverServer, resolverPort, rrtype) {
    const resolver = new Resolver();
    // Remove brackets from IPv6 addresses so we can re-add them to
    // prevent issues with ::1:5300 (::1 port 5300)
    resolverServer = resolverServer.replace("[", "").replace("]", "");
    resolver.setServers([ `[${resolverServer}]:${resolverPort}` ]);
    return new Promise((resolve, reject) => {
        if (rrtype === "PTR") {
            resolver.reverse(hostname, (err, records) => {
                if (err) {
                    reject(err);
                } else {
                    resolve(records);
                }
            });
        } else {
            resolver.resolve(hostname, rrtype, (err, records) => {
                if (err) {
                    reject(err);
                } else {
                    resolve(records);
                }
            });
        }
    });
};

/**
 * Run a query on SQL Server
 * @param {string} connectionString The database connection string
 * @param {string} query The query to validate the database with
 * @returns {Promise<(string[] | object[] | object)>} Response from
 * server
 */
exports.mssqlQuery = async function (connectionString, query) {
    let pool;
    try {
        pool = new mssql.ConnectionPool(connectionString);
        await pool.connect();
        await pool.request().query(query);
        pool.close();
    } catch (e) {
        if (pool) {
            pool.close();
        }
        throw e;
    }
};

/**
 * Run a query on Postgres
 * @param {string} connectionString The database connection string
 * @param {string} query The query to validate the database with
 * @returns {Promise<(string[] | object[] | object)>} Response from
 * server
 */
exports.postgresQuery = function (connectionString, query) {
    return new Promise((resolve, reject) => {
        const config = postgresConParse(connectionString);

        if (config.password === "") {
            // See https://github.com/brianc/node-postgres/issues/1927
            return reject(new Error("Password is undefined."));
        }

        const client = new Client({ connectionString });

        client.connect((err) => {
            if (err) {
                reject(err);
                client.end();
            } else {
                // Connected here
                try {
                    // No query provided by user, use SELECT 1
                    if (!query || (typeof query === "string" && query.trim() === "")) {
                        query = "SELECT 1";
                    }

                    client.query(query, (err, res) => {
                        if (err) {
                            reject(err);
                        } else {
                            resolve(res);
                        }
                        client.end();
                    });
                } catch (e) {
                    reject(e);
                }
            }
        });

    });
};

/**
 * Run a query on MySQL/MariaDB
 * @param {string} connectionString The database connection string
 * @param {string} query The query to validate the database with
 * @returns {Promise<(string)>} Response from server
 */
exports.mysqlQuery = function (connectionString, query) {
    return new Promise((resolve, reject) => {
        const connection = mysql.createConnection(connectionString);

        connection.on("error", (err) => {
            reject(err);
        });

        connection.query(query, (err, res) => {
            if (err) {
                reject(err);
            } else {
                if (Array.isArray(res)) {
                    resolve("Rows: " + res.length);
                } else {
                    resolve("No Error, but the result is not an array. Type: " + typeof res);
                }
            }

            try {
                connection.end();
            } catch (_) {
                connection.destroy();
            }
        });
    });
};

/**
 * Connect to and ping a MongoDB database
 * @param {string} connectionString The database connection string
 * @returns {Promise<(string[] | object[] | object)>} Response from
 * server
 */
exports.mongodbPing = async function (connectionString) {
    let client = await MongoClient.connect(connectionString);
    let dbPing = await client.db().command({ ping: 1 });
    await client.close();

    if (dbPing["ok"] === 1) {
        return "UP";
    } else {
        throw Error("failed");
    }
};

/**
 * Query radius server
 * @param {string} hostname Hostname of radius server
 * @param {string} username Username to use
 * @param {string} password Password to use
 * @param {string} calledStationId ID of called station
 * @param {string} callingStationId ID of calling station
 * @param {string} secret Secret to use
 * @param {number} port Port to contact radius server on
 * @param {number} timeout Timeout for connection to use
 * @returns {Promise<any>} Response from server
 */
exports.radius = function (
    hostname,
    username,
    password,
    calledStationId,
    callingStationId,
    secret,
    port = 1812,
    timeout = 2500,
) {
    const client = new radiusClient({
        host: hostname,
        hostPort: port,
        timeout: timeout,
        retries: 1,
        dictionaries: [ file ],
    });

    return client.accessRequest({
        secret: secret,
        attributes: [
            [ attributes.USER_NAME, username ],
            [ attributes.USER_PASSWORD, password ],
            [ attributes.CALLING_STATION_ID, callingStationId ],
            [ attributes.CALLED_STATION_ID, calledStationId ],
        ],
    }).catch((error) => {
        if (error.response?.code) {
            throw Error(error.response.code);
        } else {
            throw Error(error.message);
        }
    });
};

/**
 * Redis server ping
 * @param {string} dsn The redis connection string
 * @returns {Promise<any>} Response from redis server
 */
exports.redisPingAsync = function (dsn) {
    return new Promise((resolve, reject) => {
        const client = redis.createClient({
            url: dsn
        });
        client.on("error", (err) => {
            if (client.isOpen) {
                client.disconnect();
            }
            reject(err);
        });
        client.connect().then(() => {
            if (!client.isOpen) {
                client.emit("error", new Error("connection isn't open"));
            }
            client.ping().then((res, err) => {
                if (client.isOpen) {
                    client.disconnect();
                }
                if (err) {
                    reject(err);
                } else {
                    resolve(res);
                }
            }).catch(error => reject(error));
        });
    });
};

/**
 * Retrieve value of setting based on key
 * @param {string} key Key of setting to retrieve
 * @returns {Promise<any>} Value
 * @deprecated Use await Settings.get(key)
 */
exports.setting = async function (key) {
    return await Settings.get(key);
};

/**
 * Sets the specified setting to specified value
 * @param {string} key Key of setting to set
 * @param {any} value Value to set to
 * @param {?string} type Type of setting
 * @returns {Promise<void>}
 */
exports.setSetting = async function (key, value, type = null) {
    await Settings.set(key, value, type);
};

/**
 * Get settings based on type
 * @param {string} type The type of setting
 * @returns {Promise<Bean>} Settings of requested type
 */
exports.getSettings = async function (type) {
    return await Settings.getSettings(type);
};

/**
 * Set settings based on type
 * @param {string} type Type of settings to set
 * @param {object} data Values of settings
 * @returns {Promise<void>}
 */
exports.setSettings = async function (type, data) {
    await Settings.setSettings(type, data);
};

// ssl-checker by @dyaa
//https://github.com/dyaa/ssl-checker/blob/master/src/index.ts

/**
 * Get number of days between two dates
 * @param {Date} validFrom Start date
 * @param {Date} validTo End date
 * @returns {number} Number of days
 */
const getDaysBetween = (validFrom, validTo) =>
    Math.round(Math.abs(+validFrom - +validTo) / 8.64e7);

/**
 * Get days remaining from a time range
 * @param {Date} validFrom Start date
 * @param {Date} validTo End date
 * @returns {number} Number of days remaining
 */
const getDaysRemaining = (validFrom, validTo) => {
    const daysRemaining = getDaysBetween(validFrom, validTo);
    if (new Date(validTo).getTime() < new Date().getTime()) {
        return -daysRemaining;
    }
    return daysRemaining;
};

/**
 * Fix certificate info for display
 * @param {object} info The chain obtained from getPeerCertificate()
 * @returns {object} An object representing certificate information
 * @throws The certificate chain length exceeded 500.
 */
const parseCertificateInfo = function (info) {
    let link = info;
    let i = 0;

    const existingList = {};

    while (link) {
        log.debug("cert", `[${i}] ${link.fingerprint}`);

        if (!link.valid_from || !link.valid_to) {
            break;
        }
        link.validTo = new Date(link.valid_to);
        link.validFor = link.subjectaltname?.replace(/DNS:|IP Address:/g, "").split(", ");
        link.daysRemaining = getDaysRemaining(new Date(), link.validTo);

        existingList[link.fingerprint] = true;

        // Move up the chain until loop is encountered
        if (link.issuerCertificate == null) {
            link.certType = (i === 0) ? "self-signed" : "root CA";
            break;
        } else if (link.issuerCertificate.fingerprint in existingList) {
            // a root CA certificate is typically "signed by itself"  (=> "self signed certificate") and thus the "issuerCertificate" is a reference to itself.
            log.debug("cert", `[Last] ${link.issuerCertificate.fingerprint}`);
            link.certType = (i === 0) ? "self-signed" : "root CA";
            link.issuerCertificate = null;
            break;
        } else {
            link.certType = (i === 0) ? "server" : "intermediate CA";
            link = link.issuerCertificate;
        }

        // Should be no use, but just in case.
        if (i > 500) {
            throw new Error("Dead loop occurred in parseCertificateInfo");
        }
        i++;
    }

    return info;
};

/**
 * Check if certificate is valid
 * @param {object} res Response object from axios
 * @returns {object} Object containing certificate information
 * @throws No socket was found to check certificate for
 */
exports.checkCertificate = function (res) {
    if (!res.request.res.socket) {
        throw new Error("No socket found");
    }

    const info = res.request.res.socket.getPeerCertificate(true);
    const valid = res.request.res.socket.authorized || false;

    log.debug("cert", "Parsing Certificate Info");
    const parsedInfo = parseCertificateInfo(info);

    return {
        valid: valid,
        certInfo: parsedInfo
    };
};

/**
 * Check if the provided status code is within the accepted ranges
 * @param {number} status The status code to check
 * @param {string[]} acceptedCodes An array of accepted status codes
 * @returns {boolean} True if status code within range, false otherwise
 */
exports.checkStatusCode = function (status, acceptedCodes) {
    if (acceptedCodes == null || acceptedCodes.length === 0) {
        return false;
    }

    for (const codeRange of acceptedCodes) {
        if (typeof codeRange !== "string") {
            log.error("monitor", `Accepted status code not a string. ${codeRange} is of type ${typeof codeRange}`);
            continue;
        }

        const codeRangeSplit = codeRange.split("-").map(string => parseInt(string));
        if (codeRangeSplit.length === 1) {
            if (status === codeRangeSplit[0]) {
                return true;
            }
        } else if (codeRangeSplit.length === 2) {
            if (status >= codeRangeSplit[0] && status <= codeRangeSplit[1]) {
                return true;
            }
        } else {
            log.error("monitor", `${codeRange} is not a valid status code range`);
            continue;
        }
    }

    return false;
};

/**
 * Get total number of clients in room
 * @param {Server} io Socket server instance
 * @param {string} roomName Name of room to check
 * @returns {number} Total clients in room
 */
exports.getTotalClientInRoom = (io, roomName) => {

    const sockets = io.sockets;

    if (!sockets) {
        return 0;
    }

    const adapter = sockets.adapter;

    if (!adapter) {
        return 0;
    }

    const room = adapter.rooms.get(roomName);

    if (room) {
        return room.size;
    } else {
        return 0;
    }
};

/**
 * Allow CORS all origins if development
 * @param {object} res Response object from axios
 * @returns {void}
 */
exports.allowDevAllOrigin = (res) => {
    if (process.env.NODE_ENV === "development") {
        exports.allowAllOrigin(res);
    }
};

/**
 * Allow CORS all origins
 * @param {object} res Response object from axios
 * @returns {void}
 */
exports.allowAllOrigin = (res) => {
    res.header("Access-Control-Allow-Origin", "*");
    res.header("Access-Control-Allow-Methods", "GET, PUT, POST, DELETE, OPTIONS");
    res.header("Access-Control-Allow-Headers", "Origin, X-Requested-With, Content-Type, Accept");
};

/**
 * Check if a user is logged in
 * @param {Socket} socket Socket instance
 * @returns {void}
 * @throws The user is not logged in
 */
exports.checkLogin = (socket) => {
    if (!socket.userID) {
        throw new Error("You are not logged in.");
    }
};

/**
 * For logged-in users, double-check the password
 * @param {Socket} socket Socket.io instance
 * @param {string} currentPassword Password to validate
 * @returns {Promise<Bean>} User
 * @throws The current password is not a string
 * @throws The provided password is not correct
 */
exports.doubleCheckPassword = async (socket, currentPassword) => {
    if (typeof currentPassword !== "string") {
        throw new Error("Wrong data type?");
    }

    let user = await R.findOne("user", " id = ? AND active = 1 ", [
        socket.userID,
    ]);

    if (!user || !passwordHash.verify(currentPassword, user.password)) {
        throw new Error("Incorrect current password");
    }

    return user;
};

/**
 * Start end-to-end tests
 * @returns {void}
 */
exports.startE2eTests = async () => {
    console.log("Starting unit test...");
    const npm = /^win/.test(process.platform) ? "npm.cmd" : "npm";
    const child = childProcess.spawn(npm, [ "run", "cy:run" ]);

    child.stdout.on("data", (data) => {
        console.log(data.toString());
    });

    child.stderr.on("data", (data) => {
        console.log(data.toString());
    });

    child.on("close", function (code) {
        console.log("Jest exit code: " + code);
        process.exit(code);
    });
};

/**
 * Convert unknown string to UTF8
 * @param {Uint8Array} body Buffer
 * @returns {string} UTF8 string
 */
exports.convertToUTF8 = (body) => {
    const guessEncoding = chardet.detect(body);
    const str = iconv.decode(body, guessEncoding);
    return str.toString();
};

/**
 * Returns a color code in hex format based on a given percentage:
 * 0% => hue = 10 => red
 * 100% => hue = 90 => green
 * @param {number} percentage float, 0 to 1
 * @param {number} maxHue Maximum hue - int
 * @param {number} minHue Minimum hue - int
 * @returns {string} Color in hex
 */
exports.percentageToColor = (percentage, maxHue = 90, minHue = 10) => {
    const hue = percentage * (maxHue - minHue) + minHue;
    try {
        return chroma(`hsl(${hue}, 90%, 40%)`).hex();
    } catch (err) {
        return badgeConstants.naColor;
    }
};

/**
 * Joins and array of string to one string after filtering out empty values
 * @param {string[]} parts Strings to join
 * @param {string} connector Separator for joined strings
 * @returns {string} Joined strings
 */
exports.filterAndJoin = (parts, connector = "") => {
    return parts.filter((part) => !!part && part !== "").join(connector);
};

/**
 * Send an Error response
 * @param {object} res Express response object
 * @param {string} msg Message to send
 * @returns {void}
 */
module.exports.sendHttpError = (res, msg = "") => {
    if (msg.includes("SQLITE_BUSY") || msg.includes("SQLITE_LOCKED")) {
        res.status(503).json({
            "status": "fail",
            "msg": msg,
        });
    } else if (msg.toLowerCase().includes("not found")) {
        res.status(404).json({
            "status": "fail",
            "msg": msg,
        });
    } else {
        res.status(403).json({
            "status": "fail",
            "msg": msg,
        });
    }
};

/**
 * Convert timezone of time object
 * @param {object} obj Time object to update
 * @param {string} timezone New timezone to set
 * @param {boolean} timeObjectToUTC Convert time object to UTC
 * @returns {object} Time object with updated timezone
 */
function timeObjectConvertTimezone(obj, timezone, timeObjectToUTC = true) {
    let offsetString;

    if (timezone) {
        offsetString = dayjs().tz(timezone).format("Z");
    } else {
        offsetString = dayjs().format("Z");
    }

    let hours = parseInt(offsetString.substring(1, 3));
    let minutes = parseInt(offsetString.substring(4, 6));

    if (
        (timeObjectToUTC && offsetString.startsWith("+")) ||
        (!timeObjectToUTC && offsetString.startsWith("-"))
    ) {
        hours *= -1;
        minutes *= -1;
    }

    obj.hours += hours;
    obj.minutes += minutes;

    // Handle out of bound
    if (obj.minutes < 0) {
        obj.minutes += 60;
        obj.hours--;
    } else if (obj.minutes > 60) {
        obj.minutes -= 60;
        obj.hours++;
    }

    if (obj.hours < 0) {
        obj.hours += 24;
    } else if (obj.hours > 24) {
        obj.hours -= 24;
    }

    return obj;
}

/**
 * Convert time object to UTC
 * @param {object} obj Object to convert
 * @param {string} timezone Timezone of time object
 * @returns {object} Updated time object
 */
module.exports.timeObjectToUTC = (obj, timezone = undefined) => {
    return timeObjectConvertTimezone(obj, timezone, true);
};

/**
 * Convert time object to local time
 * @param {object} obj Object to convert
 * @param {string} timezone Timezone to convert to
 * @returns {object} Updated object
 */
module.exports.timeObjectToLocal = (obj, timezone = undefined) => {
    return timeObjectConvertTimezone(obj, timezone, false);
};

/**
 * Create gRPC client stib
 * @param {object} options from gRPC client
 * @returns {Promise<object>} Result of gRPC query
 */
module.exports.grpcQuery = async (options) => {
    const { grpcUrl, grpcProtobufData, grpcServiceName, grpcEnableTls, grpcMethod, grpcBody } = options;
    const protocObject = protojs.parse(grpcProtobufData);
    const protoServiceObject = protocObject.root.lookupService(grpcServiceName);
    const Client = grpc.makeGenericClientConstructor({});
    const credentials = grpcEnableTls ? grpc.credentials.createSsl() : grpc.credentials.createInsecure();
    const client = new Client(
        grpcUrl,
        credentials
    );
    const grpcService = protoServiceObject.create(function (method, requestData, cb) {
        const fullServiceName = method.fullName;
        const serviceFQDN = fullServiceName.split(".");
        const serviceMethod = serviceFQDN.pop();
        const serviceMethodClientImpl = `/${serviceFQDN.slice(1).join(".")}/${serviceMethod}`;
        log.debug("monitor", `gRPC method ${serviceMethodClientImpl}`);
        client.makeUnaryRequest(
            serviceMethodClientImpl,
            arg => arg,
            arg => arg,
            requestData,
            cb);
    }, false, false);
    return new Promise((resolve, _) => {
        try {
            return grpcService[`${grpcMethod}`](JSON.parse(grpcBody), function (err, response) {
                const responseData = JSON.stringify(response);
                if (err) {
                    return resolve({
                        code: err.code,
                        errorMessage: err.details,
                        data: ""
                    });
                } else {
                    log.debug("monitor:", `gRPC response: ${JSON.stringify(response)}`);
                    return resolve({
                        code: 1,
                        errorMessage: "",
                        data: responseData
                    });
                }
            });
        } catch (err) {
            return resolve({
                code: -1,
                errorMessage: `Error ${err}. Please review your gRPC configuration option. The service name must not include package name value, and the method name must follow camelCase format`,
                data: ""
            });
        }

    });
};

<<<<<<< HEAD
module.exports.prompt = (query) => new Promise((resolve) => rl.question(query, resolve));
=======
module.exports.SHAKE256_LENGTH = 16;

/**
 *
 * @param {string} data
 * @param {number} len
 * @return {string}
 */
module.exports.shake256 = (data, len) => {
    if (!data) {
        return "";
    }
    return crypto.createHash("shake256", { outputLength: len })
        .update(data)
        .digest("hex");
};
>>>>>>> c3e3f274

// For unit test, export functions
if (process.env.TEST_BACKEND) {
    module.exports.__test = {
        parseCertificateInfo,
    };
    module.exports.__getPrivateFunction = (functionName) => {
        return module.exports.__test[functionName];
    };
}<|MERGE_RESOLUTION|>--- conflicted
+++ resolved
@@ -1063,9 +1063,6 @@
     });
 };
 
-<<<<<<< HEAD
-module.exports.prompt = (query) => new Promise((resolve) => rl.question(query, resolve));
-=======
 module.exports.SHAKE256_LENGTH = 16;
 
 /**
@@ -1082,7 +1079,8 @@
         .update(data)
         .digest("hex");
 };
->>>>>>> c3e3f274
+
+module.exports.prompt = (query) => new Promise((resolve) => rl.question(query, resolve));
 
 // For unit test, export functions
 if (process.env.TEST_BACKEND) {
