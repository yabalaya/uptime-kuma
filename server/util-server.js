--- conflicted
+++ resolved
@@ -523,33 +523,6 @@
     const guessEncoding = chardet.detect(body);
     const str = iconv.decode(body, guessEncoding);
     return str.toString();
-<<<<<<< HEAD
-};
-
-let logFile;
-
-try {
-    logFile = fs.createWriteStream("./data/error.log", {
-        flags: "a"
-    });
-} catch (_) { }
-
-/**
- * Write error to log file
- * @param {any} error The error to write
- * @param {boolean} outputToConsole Should the error also be output to console?
- */
-exports.errorLog = (error, outputToConsole = true) => {
-    try {
-        if (logFile) {
-            const dateTime = R.isoDateTime();
-            logFile.write(`[${dateTime}] ` + nodeJsUtil.format(error) + "\n");
-
-            if (outputToConsole) {
-                console.error(error);
-            }
-        }
-    } catch (_) { }
 };
 
 /**
@@ -580,6 +553,4 @@
  */
 exports.filterAndJoin = (parts, connector = "") => {
     return parts.filter((part) => !!part && part !== "").join(connector);
-=======
->>>>>>> 8b0813ce
 };